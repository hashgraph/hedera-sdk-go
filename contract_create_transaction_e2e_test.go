//go:build all || e2e
// +build all e2e

package hedera

/*-
 *
 * Hedera Go SDK
 *
 * Copyright (C) 2020 - 2024 Hedera Hashgraph, LLC
 *
 * Licensed under the Apache License, Version 2.0 (the "License");
 * you may not use this file except in compliance with the License.
 * You may obtain a copy of the License at
 *
 *      http://www.apache.org/licenses/LICENSE-2.0
 *
 * Unless required by applicable law or agreed to in writing, software
 * distributed under the License is distributed on an "AS IS" BASIS,
 * WITHOUT WARRANTIES OR CONDITIONS OF ANY KIND, either express or implied.
 * See the License for the specific language governing permissions and
 * limitations under the License.
 *
 */

import (
	"encoding/hex"

	"github.com/stretchr/testify/assert"
	"github.com/stretchr/testify/require"

	"testing"
)

func TestIntegrationContractCreateTransactionCanExecute(t *testing.T) {
	// Note: this is the bytecode for the contract found in the example for ./examples/_Create_simpleContract
	testContractByteCode := []byte(`608060405234801561001057600080fd5b50336000806101000a81548173ffffffffffffffffffffffffffffffffffffffff021916908373ffffffffffffffffffffffffffffffffffffffff1602179055506101cb806100606000396000f3fe608060405260043610610046576000357c01000000000000000000000000000000000000000000000000000000009004806341c0e1b51461004b578063cfae321714610062575b600080fd5b34801561005757600080fd5b506100606100f2565b005b34801561006e57600080fd5b50610077610162565b6040518080602001828103825283818151815260200191508051906020019080838360005b838110156100b757808201518184015260208101905061009c565b50505050905090810190601f1680156100e45780820380516001836020036101000a031916815260200191505b509250505060405180910390f35b6000809054906101000a900473ffffffffffffffffffffffffffffffffffffffff1673ffffffffffffffffffffffffffffffffffffffff163373ffffffffffffffffffffffffffffffffffffffff161415610160573373ffffffffffffffffffffffffffffffffffffffff16ff5b565b60606040805190810160405280600d81526020017f48656c6c6f2c20776f726c64210000000000000000000000000000000000000081525090509056fea165627a7a72305820ae96fb3af7cde9c0abfe365272441894ab717f816f07f41f07b1cbede54e256e0029`)

	t.Parallel()
	env := NewIntegrationTestEnv(t)

	resp, err := NewFileCreateTransaction().
		SetKeys(env.Client.GetOperatorPublicKey()).
		SetNodeAccountIDs(env.NodeAccountIDs).
		SetContents(testContractByteCode).
		Execute(env.Client)

	require.NoError(t, err)

	receipt, err := resp.SetValidateStatus(true).GetReceipt(env.Client)
	require.NoError(t, err)

	fileID := *receipt.FileID
	assert.NotNil(t, fileID)

	resp, err = NewContractCreateTransaction().
		SetAdminKey(env.Client.GetOperatorPublicKey()).
		SetNodeAccountIDs([]AccountID{resp.NodeID}).
		SetGas(100000).
		SetConstructorParameters(NewContractFunctionParameters().AddString("hello from hedera")).
		SetBytecodeFileID(fileID).
		SetContractMemo("hedera-sdk-go::TestContractCreateTransaction_Execute").
		Execute(env.Client)
	require.NoError(t, err)

	receipt, err = resp.SetValidateStatus(true).GetReceipt(env.Client)
	require.NoError(t, err)

	assert.NotNil(t, receipt.ContractID)
	contractID := *receipt.ContractID

	resp, err = NewContractDeleteTransaction().
		SetContractID(contractID).
		SetTransferAccountID(env.Client.GetOperatorAccountID()).
		SetNodeAccountIDs([]AccountID{resp.NodeID}).
		Execute(env.Client)
	require.NoError(t, err)

	_, err = resp.SetValidateStatus(true).GetReceipt(env.Client)
	require.NoError(t, err)

	resp, err = NewFileDeleteTransaction().
		SetFileID(fileID).
		SetNodeAccountIDs([]AccountID{resp.NodeID}).
		Execute(env.Client)
	require.NoError(t, err)

	_, err = resp.SetValidateStatus(true).GetReceipt(env.Client)
	require.NoError(t, err)

	err = CloseIntegrationTestEnv(env, nil)
	require.NoError(t, err)
}

func TestIntegrationContractCreateTransactionNoAdminKey(t *testing.T) {
	// Note: this is the bytecode for the contract found in the example for ./examples/_Create_simpleContract
	testContractByteCode := []byte(`608060405234801561001057600080fd5b50336000806101000a81548173ffffffffffffffffffffffffffffffffffffffff021916908373ffffffffffffffffffffffffffffffffffffffff1602179055506101cb806100606000396000f3fe608060405260043610610046576000357c01000000000000000000000000000000000000000000000000000000009004806341c0e1b51461004b578063cfae321714610062575b600080fd5b34801561005757600080fd5b506100606100f2565b005b34801561006e57600080fd5b50610077610162565b6040518080602001828103825283818151815260200191508051906020019080838360005b838110156100b757808201518184015260208101905061009c565b50505050905090810190601f1680156100e45780820380516001836020036101000a031916815260200191505b509250505060405180910390f35b6000809054906101000a900473ffffffffffffffffffffffffffffffffffffffff1673ffffffffffffffffffffffffffffffffffffffff163373ffffffffffffffffffffffffffffffffffffffff161415610160573373ffffffffffffffffffffffffffffffffffffffff16ff5b565b60606040805190810160405280600d81526020017f48656c6c6f2c20776f726c64210000000000000000000000000000000000000081525090509056fea165627a7a72305820ae96fb3af7cde9c0abfe365272441894ab717f816f07f41f07b1cbede54e256e0029`)

	t.Parallel()
	env := NewIntegrationTestEnv(t)

	resp, err := NewFileCreateTransaction().
		SetKeys(env.Client.GetOperatorPublicKey()).
		SetNodeAccountIDs(env.NodeAccountIDs).
		SetContents(testContractByteCode).
		Execute(env.Client)

	require.NoError(t, err)

	receipt, err := resp.SetValidateStatus(true).GetReceipt(env.Client)
	require.NoError(t, err)

	fileID := *receipt.FileID
	assert.NotNil(t, fileID)

	resp, err = NewContractCreateTransaction().
		SetNodeAccountIDs([]AccountID{resp.NodeID}).
		SetGas(100000).
		SetBytecodeFileID(fileID).
		Execute(env.Client)
	require.NoError(t, err)

	receipt, err = resp.SetValidateStatus(true).GetReceipt(env.Client)
	require.NoError(t, err)

	assert.NotNil(t, receipt.ContractID)
	contractID := *receipt.ContractID

	info, err := NewContractInfoQuery().
		SetNodeAccountIDs([]AccountID{resp.NodeID}).
		SetContractID(contractID).
		SetQueryPayment(NewHbar(1)).
		Execute(env.Client)
	require.NoError(t, err)

	assert.Equal(t, info.ContractID, contractID)
	assert.NotNil(t, info.AccountID)
	assert.Equal(t, info.AccountID.String(), contractID.String())
	assert.NotNil(t, info.AdminKey)
	// assert.Equal(t, info.AdminKey.String(), contractID.String())

	resp, err = NewContractDeleteTransaction().
		SetContractID(contractID).
		SetTransferAccountID(env.Client.GetOperatorAccountID()).
		SetNodeAccountIDs([]AccountID{resp.NodeID}).
		Execute(env.Client)
	require.NoError(t, err)

	_, err = resp.SetValidateStatus(true).GetReceipt(env.Client)
	assert.Error(t, err)
	if err != nil {
		assert.Equal(t, "exceptional receipt status: MODIFYING_IMMUTABLE_CONTRACT", err.Error())
	}

	resp, err = NewFileDeleteTransaction().
		SetFileID(fileID).
		SetNodeAccountIDs([]AccountID{resp.NodeID}).
		Execute(env.Client)
	require.NoError(t, err)

	_, err = resp.SetValidateStatus(true).GetReceipt(env.Client)
	require.NoError(t, err)

	err = CloseIntegrationTestEnv(env, nil)
	require.NoError(t, err)
}

func TestIntegrationContractCreateTransactionNoGas(t *testing.T) {
	// Note: this is the bytecode for the contract found in the example for ./examples/_Create_simpleContract
	testContractByteCode := []byte(`608060405234801561001057600080fd5b50336000806101000a81548173ffffffffffffffffffffffffffffffffffffffff021916908373ffffffffffffffffffffffffffffffffffffffff1602179055506101cb806100606000396000f3fe608060405260043610610046576000357c01000000000000000000000000000000000000000000000000000000009004806341c0e1b51461004b578063cfae321714610062575b600080fd5b34801561005757600080fd5b506100606100f2565b005b34801561006e57600080fd5b50610077610162565b6040518080602001828103825283818151815260200191508051906020019080838360005b838110156100b757808201518184015260208101905061009c565b50505050905090810190601f1680156100e45780820380516001836020036101000a031916815260200191505b509250505060405180910390f35b6000809054906101000a900473ffffffffffffffffffffffffffffffffffffffff1673ffffffffffffffffffffffffffffffffffffffff163373ffffffffffffffffffffffffffffffffffffffff161415610160573373ffffffffffffffffffffffffffffffffffffffff16ff5b565b60606040805190810160405280600d81526020017f48656c6c6f2c20776f726c64210000000000000000000000000000000000000081525090509056fea165627a7a72305820ae96fb3af7cde9c0abfe365272441894ab717f816f07f41f07b1cbede54e256e0029`)

	t.Parallel()
	env := NewIntegrationTestEnv(t)

	resp, err := NewFileCreateTransaction().
		SetKeys(env.Client.GetOperatorPublicKey()).
		SetNodeAccountIDs(env.NodeAccountIDs).
		SetContents(testContractByteCode).
		Execute(env.Client)

	require.NoError(t, err)

	receipt, err := resp.SetValidateStatus(true).GetReceipt(env.Client)
	require.NoError(t, err)

	fileID := *receipt.FileID
	assert.NotNil(t, fileID)

	_, err = NewContractCreateTransaction().
		SetAdminKey(env.Client.GetOperatorPublicKey()).
		SetNodeAccountIDs([]AccountID{resp.NodeID}).
		SetBytecodeFileID(fileID).
		Execute(env.Client)
<<<<<<< HEAD
	assert.Error(t, err)
=======
>>>>>>> 7dc93385
	if err != nil {
		require.ErrorContains(t, err, "exceptional precheck status INSUFFICIENT_GAS")
	}

	resp, err = NewFileDeleteTransaction().
		SetFileID(fileID).
		SetNodeAccountIDs([]AccountID{resp.NodeID}).
		Execute(env.Client)
	require.NoError(t, err)

	_, err = resp.SetValidateStatus(true).GetReceipt(env.Client)
	require.NoError(t, err)

	err = CloseIntegrationTestEnv(env, nil)
	require.NoError(t, err)
}

func TestIntegrationContractCreateTransactionNoBytecodeFileID(t *testing.T) {
	// Note: this is the bytecode for the contract found in the example for ./examples/_Create_simpleContract
	testContractByteCode := []byte(`608060405234801561001057600080fd5b50336000806101000a81548173ffffffffffffffffffffffffffffffffffffffff021916908373ffffffffffffffffffffffffffffffffffffffff1602179055506101cb806100606000396000f3fe608060405260043610610046576000357c01000000000000000000000000000000000000000000000000000000009004806341c0e1b51461004b578063cfae321714610062575b600080fd5b34801561005757600080fd5b506100606100f2565b005b34801561006e57600080fd5b50610077610162565b6040518080602001828103825283818151815260200191508051906020019080838360005b838110156100b757808201518184015260208101905061009c565b50505050905090810190601f1680156100e45780820380516001836020036101000a031916815260200191505b509250505060405180910390f35b6000809054906101000a900473ffffffffffffffffffffffffffffffffffffffff1673ffffffffffffffffffffffffffffffffffffffff163373ffffffffffffffffffffffffffffffffffffffff161415610160573373ffffffffffffffffffffffffffffffffffffffff16ff5b565b60606040805190810160405280600d81526020017f48656c6c6f2c20776f726c64210000000000000000000000000000000000000081525090509056fea165627a7a72305820ae96fb3af7cde9c0abfe365272441894ab717f816f07f41f07b1cbede54e256e0029`)

	t.Parallel()
	env := NewIntegrationTestEnv(t)

	resp, err := NewFileCreateTransaction().
		SetKeys(env.Client.GetOperatorPublicKey()).
		SetNodeAccountIDs(env.NodeAccountIDs).
		SetContents(testContractByteCode).
		Execute(env.Client)

	require.NoError(t, err)

	receipt, err := resp.SetValidateStatus(true).GetReceipt(env.Client)
	require.NoError(t, err)

	fileID := *receipt.FileID
	assert.NotNil(t, fileID)

	resp, err = NewContractCreateTransaction().
		SetAdminKey(env.Client.GetOperatorPublicKey()).
		SetNodeAccountIDs([]AccountID{resp.NodeID}).
		SetGas(100000).
		Execute(env.Client)
	require.NoError(t, err)

	receipt, err = resp.SetValidateStatus(true).GetReceipt(env.Client)
	assert.Error(t, err)
	if err != nil {
		assert.Equal(t, "exceptional receipt status: INVALID_FILE_ID", err.Error())
	}

	resp, err = NewFileDeleteTransaction().
		SetFileID(fileID).
		SetNodeAccountIDs([]AccountID{resp.NodeID}).
		Execute(env.Client)
	require.NoError(t, err)

	_, err = resp.SetValidateStatus(true).GetReceipt(env.Client)
	require.NoError(t, err)

	err = CloseIntegrationTestEnv(env, nil)
	require.NoError(t, err)
}

func TestIntegrationContractCreateTransactionSetBytecode(t *testing.T) {
	t.Parallel()
	env := NewIntegrationTestEnv(t)

	hexData := `608060405234801561001057600080fd5b50336000806101000a81548173ffffffffffffffffffffffffffffffffffffffff021916908373ffffffffffffffffffffffffffffffffffffffff1602179055506101cb806100606000396000f3fe608060405260043610610046576000357c01000000000000000000000000000000000000000000000000000000009004806341c0e1b51461004b578063cfae321714610062575b600080fd5b34801561005757600080fd5b506100606100f2565b005b34801561006e57600080fd5b50610077610162565b6040518080602001828103825283818151815260200191508051906020019080838360005b838110156100b757808201518184015260208101905061009c565b50505050905090810190601f1680156100e45780820380516001836020036101000a031916815260200191505b509250505060405180910390f35b6000809054906101000a900473ffffffffffffffffffffffffffffffffffffffff1673ffffffffffffffffffffffffffffffffffffffff163373ffffffffffffffffffffffffffffffffffffffff161415610160573373ffffffffffffffffffffffffffffffffffffffff16ff5b565b60606040805190810160405280600d81526020017f48656c6c6f2c20776f726c64210000000000000000000000000000000000000081525090509056fea165627a7a72305820ae96fb3af7cde9c0abfe365272441894ab717f816f07f41f07b1cbede54e256e0029`
	hexBytecode, err := hex.DecodeString(hexData)
	require.NoError(t, err)

	resp, err := NewContractCreateTransaction().
		SetAdminKey(env.Client.GetOperatorPublicKey()).
		SetNodeAccountIDs(env.NodeAccountIDs).
		SetGas(10000000).
		SetBytecode(hexBytecode).
		Execute(env.Client)
	require.NoError(t, err)
	receipt, err := resp.SetValidateStatus(true).GetReceipt(env.Client)
	require.NoError(t, err)
	require.NotNil(t, receipt.ContractID)

	err = CloseIntegrationTestEnv(env, nil)
	require.NoError(t, err)
}<|MERGE_RESOLUTION|>--- conflicted
+++ resolved
@@ -191,10 +191,7 @@
 		SetNodeAccountIDs([]AccountID{resp.NodeID}).
 		SetBytecodeFileID(fileID).
 		Execute(env.Client)
-<<<<<<< HEAD
 	assert.Error(t, err)
-=======
->>>>>>> 7dc93385
 	if err != nil {
 		require.ErrorContains(t, err, "exceptional precheck status INSUFFICIENT_GAS")
 	}
