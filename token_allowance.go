--- conflicted
+++ resolved
@@ -20,8 +20,6 @@
 	}
 }
 
-<<<<<<< HEAD
-=======
 func (approval *TokenAllowance) _SetTokenID(id TokenID) *TokenAllowance { //nolint
 	approval.TokenID = &id
 	return approval
@@ -70,7 +68,6 @@
 	return approval.Amount
 }
 
->>>>>>> 50fd0a22
 func _TokenAllowanceFromProtobuf(pb *services.TokenAllowance) TokenAllowance {
 	body := TokenAllowance{
 		Amount: pb.Amount,
