package hedera

import (
	"time"

	"github.com/hashgraph/hedera-protobufs-go/services"
)

type NetworkVersionInfoQuery struct {
	Query
}

func NewNetworkVersionQuery() *NetworkVersionInfoQuery {
	header := proto.QueryHeader{}
	return &NetworkVersionInfoQuery{
		Query: _NewQuery(true, &header),
	}
}

<<<<<<< HEAD
func (query *NetworkVersionInfoQuery) GetCost(client *Client) (Hbar, error) {
	if client == nil || client.operator == nil {
		return Hbar{}, errNoClientProvided
	}

	var err error
	if len(query.Query.GetNodeAccountIDs()) == 0 {
		nodeAccountIDs, err := client.network._GetNodeAccountIDsForExecute()
		if err != nil {
			return Hbar{}, err
		}

		query.SetNodeAccountIDs(nodeAccountIDs)
=======
func (query *NetworkVersionInfoQuery) _QueryMakeRequest() _ProtoRequest {
	pb := &services.Query_NetworkGetVersionInfo{
		NetworkGetVersionInfo: &services.NetworkGetVersionInfoQuery{
			Header: &services.QueryHeader{},
		},
	}
	if query.isPaymentRequired && len(query.paymentTransactions) > 0 {
		pb.NetworkGetVersionInfo.Header.Payment = query.paymentTransactions[query.nextPaymentTransactionIndex]
	}
	pb.NetworkGetVersionInfo.Header.ResponseType = services.ResponseType_ANSWER_ONLY

	return _ProtoRequest{
		query: &services.Query{
			Query: pb,
		},
	}
}

func (query *NetworkVersionInfoQuery) _CostQueryMakeRequest(client *Client) (_ProtoRequest, error) {
	pb := &services.Query_NetworkGetVersionInfo{
		NetworkGetVersionInfo: &services.NetworkGetVersionInfoQuery{
			Header: &services.QueryHeader{},
		},
>>>>>>> 844c8063
	}

	for range query.nodeAccountIDs {
		paymentTransaction, err := _QueryMakePaymentTransaction(TransactionID{}, AccountID{}, client.operator, Hbar{})
		if err != nil {
			return Hbar{}, err
		}
		query.paymentTransactions = append(query.paymentTransactions, paymentTransaction)
	}

<<<<<<< HEAD
	pb := proto.Query_NetworkGetVersionInfo{
		NetworkGetVersionInfo: &proto.NetworkGetVersionInfoQuery{},
=======
	pb.NetworkGetVersionInfo.Header.Payment = paymentTransaction
	pb.NetworkGetVersionInfo.Header.ResponseType = services.ResponseType_COST_ANSWER

	return _ProtoRequest{
		query: &services.Query{
			Query: pb,
		},
	}, nil
}

func (query *NetworkVersionInfoQuery) GetCost(client *Client) (Hbar, error) {
	if client == nil || client.operator == nil {
		return Hbar{}, errNoClientProvided
>>>>>>> 844c8063
	}
	pb.NetworkGetVersionInfo.Header = query.pbHeader

	query.pb = &proto.Query{
		Query: &pb,
	}

	resp, err := _Execute(
		client,
		_Request{
			query: &query.Query,
		},
		_NetworkVersionInfoQueryShouldRetry,
		_CostQueryMakeRequest,
		_QueryAdvanceRequest,
		_QueryGetNodeAccountID,
		_NetworkVersionInfoQueryGetMethod,
		_NetworkVersionInfoQueryMapStatusError,
		_QueryMapResponse,
	)

	if err != nil {
		return Hbar{}, err
	}

	cost := int64(resp.query.GetNetworkGetVersionInfo().Header.Cost)
	if cost < 25 {
		return HbarFromTinybar(25), nil
	}
	return HbarFromTinybar(cost), nil
}

func _NetworkVersionInfoQueryShouldRetry(_ _Request, response _Response) _ExecutionState {
	return _QueryShouldRetry(Status(response.query.GetNetworkGetVersionInfo().Header.NodeTransactionPrecheckCode))
}

func _NetworkVersionInfoQueryMapStatusError(_ _Request, response _Response) error {
	return ErrHederaPreCheckStatus{
		Status: Status(response.query.GetNetworkGetVersionInfo().Header.NodeTransactionPrecheckCode),
	}
}

func _NetworkVersionInfoQueryGetMethod(_ _Request, channel *_Channel) _Method {
	return _Method{
		query: channel._GetNetwork().GetVersionInfo,
	}
}

func (query *NetworkVersionInfoQuery) Execute(client *Client) (NetworkVersionInfo, error) {
	if client == nil || client.operator == nil {
		return NetworkVersionInfo{}, errNoClientProvided
	}

	var err error

	if len(query.Query.GetNodeAccountIDs()) == 0 {
		nodeAccountIDs, err := client.network._GetNodeAccountIDsForExecute()
		if err != nil {
			return NetworkVersionInfo{}, err
		}

		query.SetNodeAccountIDs(nodeAccountIDs)
	}

	query.paymentTransactionID = TransactionIDGenerate(client.operator.accountID)

	var cost Hbar
	if query.queryPayment.tinybar != 0 {
		cost = query.queryPayment
	} else {
		if query.maxQueryPayment.tinybar == 0 {
			cost = client.maxQueryPayment
		} else {
			cost = query.maxQueryPayment
		}

		actualCost, err := query.GetCost(client)
		if err != nil {
			return NetworkVersionInfo{}, err
		}

		if cost.tinybar < actualCost.tinybar {
			return NetworkVersionInfo{}, ErrMaxQueryPaymentExceeded{
				QueryCost:       actualCost,
				MaxQueryPayment: cost,
				query:           "NetworkVersionInfo",
			}
		}

		cost = actualCost
	}

	query.nextPaymentTransactionIndex = 0
	query.paymentTransactions = make([]*proto.Transaction, 0)

	err = _QueryGeneratePayments(&query.Query, client, cost)
	if err != nil {
		return NetworkVersionInfo{}, err
	}

	pb := proto.Query_NetworkGetVersionInfo{
		NetworkGetVersionInfo: &proto.NetworkGetVersionInfoQuery{},
	}
	pb.NetworkGetVersionInfo.Header = query.pbHeader

	query.pb = &proto.Query{
		Query: &pb,
	}

	resp, err := _Execute(
		client,
		_Request{
			query: &query.Query,
		},
		_NetworkVersionInfoQueryShouldRetry,
		_QueryMakeRequest,
		_QueryAdvanceRequest,
		_QueryGetNodeAccountID,
		_NetworkVersionInfoQueryGetMethod,
		_NetworkVersionInfoQueryMapStatusError,
		_QueryMapResponse,
	)

	if err != nil {
		return NetworkVersionInfo{}, err
	}

	return _NetworkVersionInfoFromProtobuf(resp.query.GetNetworkGetVersionInfo()), err
}

// SetMaxQueryPayment sets the maximum payment allowed for this Query.
func (query *NetworkVersionInfoQuery) SetMaxQueryPayment(maxPayment Hbar) *NetworkVersionInfoQuery {
	query.Query.SetMaxQueryPayment(maxPayment)
	return query
}

// SetQueryPayment sets the payment amount for this Query.
func (query *NetworkVersionInfoQuery) SetQueryPayment(paymentAmount Hbar) *NetworkVersionInfoQuery {
	query.Query.SetQueryPayment(paymentAmount)
	return query
}

func (query *NetworkVersionInfoQuery) SetNodeAccountIDs(accountID []AccountID) *NetworkVersionInfoQuery {
	query.Query.SetNodeAccountIDs(accountID)
	return query
}

func (query *NetworkVersionInfoQuery) SetMaxRetry(count int) *NetworkVersionInfoQuery {
	query.Query.SetMaxRetry(count)
	return query
}

func (query *NetworkVersionInfoQuery) SetMaxBackoff(max time.Duration) *NetworkVersionInfoQuery {
	if max.Nanoseconds() < 0 {
		panic("maxBackoff must be a positive duration")
	} else if max.Nanoseconds() < query.minBackoff.Nanoseconds() {
		panic("maxBackoff must be greater than or equal to minBackoff")
	}
	query.maxBackoff = &max
	return query
}

func (query *NetworkVersionInfoQuery) GetMaxBackoff() time.Duration {
	if query.maxBackoff != nil {
		return *query.maxBackoff
	}

	return 8 * time.Second
}

func (query *NetworkVersionInfoQuery) SetMinBackoff(min time.Duration) *NetworkVersionInfoQuery {
	if min.Nanoseconds() < 0 {
		panic("minBackoff must be a positive duration")
	} else if query.maxBackoff.Nanoseconds() < min.Nanoseconds() {
		panic("minBackoff must be less than or equal to maxBackoff")
	}
	query.minBackoff = &min
	return query
}

func (query *NetworkVersionInfoQuery) GetMinBackoff() time.Duration {
	if query.minBackoff != nil {
		return *query.minBackoff
	}

	return 250 * time.Millisecond
}<|MERGE_RESOLUTION|>--- conflicted
+++ resolved
@@ -11,83 +11,22 @@
 }
 
 func NewNetworkVersionQuery() *NetworkVersionInfoQuery {
-	header := proto.QueryHeader{}
+	header := services.QueryHeader{}
 	return &NetworkVersionInfoQuery{
 		Query: _NewQuery(true, &header),
 	}
 }
 
-<<<<<<< HEAD
 func (query *NetworkVersionInfoQuery) GetCost(client *Client) (Hbar, error) {
 	if client == nil || client.operator == nil {
 		return Hbar{}, errNoClientProvided
 	}
-
-	var err error
-	if len(query.Query.GetNodeAccountIDs()) == 0 {
-		nodeAccountIDs, err := client.network._GetNodeAccountIDsForExecute()
-		if err != nil {
-			return Hbar{}, err
-		}
-
-		query.SetNodeAccountIDs(nodeAccountIDs)
-=======
-func (query *NetworkVersionInfoQuery) _QueryMakeRequest() _ProtoRequest {
-	pb := &services.Query_NetworkGetVersionInfo{
-		NetworkGetVersionInfo: &services.NetworkGetVersionInfoQuery{
-			Header: &services.QueryHeader{},
-		},
-	}
-	if query.isPaymentRequired && len(query.paymentTransactions) > 0 {
-		pb.NetworkGetVersionInfo.Header.Payment = query.paymentTransactions[query.nextPaymentTransactionIndex]
-	}
-	pb.NetworkGetVersionInfo.Header.ResponseType = services.ResponseType_ANSWER_ONLY
-
-	return _ProtoRequest{
-		query: &services.Query{
-			Query: pb,
-		},
-	}
-}
-
-func (query *NetworkVersionInfoQuery) _CostQueryMakeRequest(client *Client) (_ProtoRequest, error) {
-	pb := &services.Query_NetworkGetVersionInfo{
-		NetworkGetVersionInfo: &services.NetworkGetVersionInfoQuery{
-			Header: &services.QueryHeader{},
-		},
->>>>>>> 844c8063
-	}
-
-	for range query.nodeAccountIDs {
-		paymentTransaction, err := _QueryMakePaymentTransaction(TransactionID{}, AccountID{}, client.operator, Hbar{})
-		if err != nil {
-			return Hbar{}, err
-		}
-		query.paymentTransactions = append(query.paymentTransactions, paymentTransaction)
-	}
-
-<<<<<<< HEAD
-	pb := proto.Query_NetworkGetVersionInfo{
-		NetworkGetVersionInfo: &proto.NetworkGetVersionInfoQuery{},
-=======
-	pb.NetworkGetVersionInfo.Header.Payment = paymentTransaction
-	pb.NetworkGetVersionInfo.Header.ResponseType = services.ResponseType_COST_ANSWER
-
-	return _ProtoRequest{
-		query: &services.Query{
-			Query: pb,
-		},
-	}, nil
-}
-
-func (query *NetworkVersionInfoQuery) GetCost(client *Client) (Hbar, error) {
-	if client == nil || client.operator == nil {
-		return Hbar{}, errNoClientProvided
->>>>>>> 844c8063
+	pb := services.Query_NetworkGetVersionInfo{
+		NetworkGetVersionInfo: &services.NetworkGetVersionInfoQuery{},
 	}
 	pb.NetworkGetVersionInfo.Header = query.pbHeader
 
-	query.pb = &proto.Query{
+	query.pb = &services.Query{
 		Query: &pb,
 	}
 
@@ -177,19 +116,19 @@
 	}
 
 	query.nextPaymentTransactionIndex = 0
-	query.paymentTransactions = make([]*proto.Transaction, 0)
+	query.paymentTransactions = make([]*services.Transaction, 0)
 
 	err = _QueryGeneratePayments(&query.Query, client, cost)
 	if err != nil {
 		return NetworkVersionInfo{}, err
 	}
 
-	pb := proto.Query_NetworkGetVersionInfo{
-		NetworkGetVersionInfo: &proto.NetworkGetVersionInfoQuery{},
+	pb := services.Query_NetworkGetVersionInfo{
+		NetworkGetVersionInfo: &services.NetworkGetVersionInfoQuery{},
 	}
 	pb.NetworkGetVersionInfo.Header = query.pbHeader
 
-	query.pb = &proto.Query{
+	query.pb = &services.Query{
 		Query: &pb,
 	}
 
