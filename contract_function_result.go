package hedera

import (
	"encoding/binary"

	"github.com/hashgraph/hedera-protobufs-go/services"
	protobuf "google.golang.org/protobuf/proto"
	"google.golang.org/protobuf/types/known/wrapperspb"
)

// ContractFunctionResult is the result returned by a call to a smart contract function. This is The _Response to
// a ContractCallQuery, and is in the record for a ContractCallQuery.
type ContractFunctionResult struct {
	// ContractID is the smart contract instance whose function was called
	ContractID *ContractID
	// ContractCallResult is the result returned by the function
	ContractCallResult []byte
	// ErrorMessage is the message returned in the case there was an error during smart contract execution
	ErrorMessage string
	// Bloom is the bloom filter for record
	Bloom []byte
	// GasUsed is the amount of gas used to execute the contract function
	GasUsed uint64
	// LogInfo is the log info for events returned by the function
	LogInfo []ContractLogInfo
	// Deprecated
	CreatedContractIDs   []ContractID
	ContractStateChanges []ContractStateChange
	EvmAddress           ContractID
}

// GetBool gets a _Solidity bool from the result at the given index
func (result ContractFunctionResult) GetBool(index uint64) bool {
	return result.GetUint32(index) == 1
}

// GetAddress gets a _Solidity address from the result at the given index
func (result ContractFunctionResult) GetAddress(index uint64) []byte {
	return result.ContractCallResult[(index*32)+12 : (index*32)+32]
}

// GetInt8 gets a _Solidity int8 from the result at the given index
func (result ContractFunctionResult) GetInt8(index uint64) int8 {
	return int8(result.ContractCallResult[index*32+31])
}

// GetInt32 gets a _Solidity int32 from the result at the given index
func (result ContractFunctionResult) GetInt32(index uint64) int32 {
	return int32(binary.BigEndian.Uint32(result.ContractCallResult[index*32+28 : (index+1)*32]))
}

// GetInt64 gets a _Solidity int64 from the result at the given index
func (result ContractFunctionResult) GetInt64(index uint64) int64 {
	return int64(binary.BigEndian.Uint64(result.ContractCallResult[index*32+24 : (index+1)*32]))
}

// GetInt256 gets a _Solidity int256 from the result at the given index
func (result ContractFunctionResult) GetInt256(index uint64) []byte {
	return result.ContractCallResult[index*32 : index*32+32]
}

// GetUint8 gets a _Solidity uint8 from the result at the given index
func (result ContractFunctionResult) GetUint8(index uint64) uint8 {
	return result.ContractCallResult[index*32+31]
}

// GetUint32 gets a _Solidity uint32 from the result at the given index
func (result ContractFunctionResult) GetUint32(index uint64) uint32 {
	return binary.BigEndian.Uint32(result.ContractCallResult[index*32+28 : (index+1)*32])
}

// GetUint64 gets a _Solidity uint64 from the result at the given index
func (result ContractFunctionResult) GetUint64(index uint64) uint64 {
	return binary.BigEndian.Uint64(result.ContractCallResult[index*32+24 : (index+1)*32])
}

// GetUint256 gets a _Solidity uint256 from the result at the given index
func (result ContractFunctionResult) GetUint256(index uint64) []byte {
	return result.ContractCallResult[index*32 : index*32+32]
}

// GetBytes32 gets a _Solidity bytes32 from the result at the given index
func (result ContractFunctionResult) GetBytes32(index uint64) []byte {
	return result.ContractCallResult[index*32 : index*32+32]
}

// GetString gets a string from the result at the given index
func (result ContractFunctionResult) GetString(index uint64) string {
	return string(result.GetBytes(index))
}

// GetBytes gets a byte array from the result at the given index
func (result ContractFunctionResult) GetBytes(index uint64) []byte {
	offset := result.GetUint64(index)
	length := binary.BigEndian.Uint64(result.ContractCallResult[offset+24 : offset+32])
	return result.ContractCallResult[offset+32 : offset+32+length]
}

// AsBytes returns the raw bytes of the ContractCallResult
func (result ContractFunctionResult) AsBytes() []byte {
	return result.ContractCallResult
}

func _ContractFunctionResultFromProtobuf(pb *services.ContractFunctionResult) ContractFunctionResult {
	infos := make([]ContractLogInfo, len(pb.LogInfo))

	for i, info := range pb.LogInfo {
		infos[i] = _ContractLogInfoFromProtobuf(info)
	}

<<<<<<< HEAD
=======
	createdContractIDs := make([]ContractID, 0)
	for _, id := range pb.CreatedContractIDs { // nolint
		temp := _ContractIDFromProtobuf(id)
		if temp != nil {
			createdContractIDs = append(createdContractIDs, *temp)
		}
	}

>>>>>>> 50fd0a22
	csc := make([]ContractStateChange, 0)
	for _, sc := range pb.StateChanges {
		csc = append(csc, _ContractStateChangeFromProtobuf(sc))
	}

	var evm ContractID
	if len(pb.EvmAddress.GetValue()) > 0 {
		evm = ContractID{
			Shard:      0,
			Realm:      0,
			Contract:   0,
			EvmAddress: pb.EvmAddress.GetValue(),
			checksum:   nil,
		}
	}

	result := ContractFunctionResult{
		ContractCallResult:   pb.ContractCallResult,
		ErrorMessage:         pb.ErrorMessage,
		Bloom:                pb.Bloom,
		GasUsed:              pb.GasUsed,
		LogInfo:              infos,
		ContractStateChanges: csc,
		EvmAddress:           evm,
		CreatedContractIDs:   createdContractIDs,
	}

	if pb.ContractID != nil {
		result.ContractID = _ContractIDFromProtobuf(pb.ContractID)
	}

	return result
}

func (result ContractFunctionResult) _ToProtobuf() *services.ContractFunctionResult {
	infos := make([]*services.ContractLoginfo, len(result.LogInfo))

	for i, info := range result.LogInfo {
		infos[i] = info._ToProtobuf()
	}

	stateChanges := make([]*services.ContractStateChange, 0)
	for _, change := range result.ContractStateChanges {
		stateChanges = append(stateChanges, change._ToProtobuf())
	}

	return &services.ContractFunctionResult{
		ContractID:         result.ContractID._ToProtobuf(),
		ContractCallResult: result.ContractCallResult,
		ErrorMessage:       result.ErrorMessage,
		Bloom:              result.Bloom,
		GasUsed:            result.GasUsed,
		LogInfo:            infos,
		StateChanges:       stateChanges,
		EvmAddress:         &wrapperspb.BytesValue{Value: result.EvmAddress.EvmAddress},
	}
}

func (result *ContractFunctionResult) ToBytes() []byte {
	data, err := protobuf.Marshal(result._ToProtobuf())
	if err != nil {
		return make([]byte, 0)
	}

	return data
}

func ContractFunctionResultFromBytes(data []byte) (ContractFunctionResult, error) {
	if data == nil {
		return ContractFunctionResult{}, errByteArrayNull
	}
	pb := services.ContractFunctionResult{}
	err := protobuf.Unmarshal(data, &pb)
	if err != nil {
		return ContractFunctionResult{}, err
	}

	return _ContractFunctionResultFromProtobuf(&pb), nil
}<|MERGE_RESOLUTION|>--- conflicted
+++ resolved
@@ -108,8 +108,6 @@
 		infos[i] = _ContractLogInfoFromProtobuf(info)
 	}
 
-<<<<<<< HEAD
-=======
 	createdContractIDs := make([]ContractID, 0)
 	for _, id := range pb.CreatedContractIDs { // nolint
 		temp := _ContractIDFromProtobuf(id)
@@ -118,7 +116,6 @@
 		}
 	}
 
->>>>>>> 50fd0a22
 	csc := make([]ContractStateChange, 0)
 	for _, sc := range pb.StateChanges {
 		csc = append(csc, _ContractStateChangeFromProtobuf(sc))
