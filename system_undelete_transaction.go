package hedera

/*-
 *
 * Hedera Go SDK
 *
 * Copyright (C) 2020 - 2024 Hedera Hashgraph, LLC
 *
 * Licensed under the Apache License, Version 2.0 (the "License");
 * you may not use this file except in compliance with the License.
 * You may obtain a copy of the License at
 *
 *      http://www.apache.org/licenses/LICENSE-2.0
 *
 * Unless required by applicable law or agreed to in writing, software
 * distributed under the License is distributed on an "AS IS" BASIS,
 * WITHOUT WARRANTIES OR CONDITIONS OF ANY KIND, either express or implied.
 * See the License for the specific language governing permissions and
 * limitations under the License.
 *
 */

import (
<<<<<<< HEAD
	"github.com/hashgraph/hedera-protobufs-go/services"
=======
	"github.com/hashgraph/hedera-sdk-go/v2/proto/services"

	"time"
>>>>>>> 13aa1c29
)

// Undelete a file or smart contract that was deleted by AdminDelete.
// Can only be done with a Hedera admin.
type SystemUndeleteTransaction struct {
	*Transaction[*SystemUndeleteTransaction]
	contractID *ContractID
	fileID     *FileID
}

// NewSystemUndeleteTransaction creates a SystemUndeleteTransaction transaction which can be
// used to construct and execute a System Undelete Transaction.
func NewSystemUndeleteTransaction() *SystemUndeleteTransaction {
	tx := &SystemUndeleteTransaction{}
	tx.Transaction = _NewTransaction(tx)
	tx._SetDefaultMaxTransactionFee(NewHbar(2))

	return tx
}

func _SystemUndeleteTransactionFromProtobuf(tx Transaction[*SystemUndeleteTransaction], pb *services.TransactionBody) SystemUndeleteTransaction {
	systemUndeleteTransaction := SystemUndeleteTransaction{
		contractID: _ContractIDFromProtobuf(pb.GetSystemUndelete().GetContractID()),
		fileID:     _FileIDFromProtobuf(pb.GetSystemUndelete().GetFileID()),
	}

	tx.childTransaction = &systemUndeleteTransaction
	systemUndeleteTransaction.Transaction = &tx
	return systemUndeleteTransaction
}

// SetContractID sets the ContractID of the contract whose deletion is being undone.
func (tx *SystemUndeleteTransaction) SetContractID(contractID ContractID) *SystemUndeleteTransaction {
	tx._RequireNotFrozen()
	tx.contractID = &contractID
	return tx
}

// GetContractID returns the ContractID of the contract whose deletion is being undone.
func (tx *SystemUndeleteTransaction) GetContractID() ContractID {
	if tx.contractID == nil {
		return ContractID{}
	}

	return *tx.contractID
}

// SetFileID sets the FileID of the file whose deletion is being undone.
func (tx *SystemUndeleteTransaction) SetFileID(fileID FileID) *SystemUndeleteTransaction {
	tx._RequireNotFrozen()
	tx.fileID = &fileID
	return tx
}

// GetFileID returns the FileID of the file whose deletion is being undone.
func (tx *SystemUndeleteTransaction) GetFileID() FileID {
	if tx.fileID == nil {
		return FileID{}
	}

	return *tx.fileID
}

// ----------- Overridden functions ----------------

func (tx SystemUndeleteTransaction) getName() string {
	return "SystemUndeleteTransaction"
}

func (tx SystemUndeleteTransaction) validateNetworkOnIDs(client *Client) error {
	if client == nil || !client.autoValidateChecksums {
		return nil
	}

	if tx.contractID != nil {
		if err := tx.contractID.ValidateChecksum(client); err != nil {
			return err
		}
	}

	if tx.fileID != nil {
		if err := tx.fileID.ValidateChecksum(client); err != nil {
			return err
		}
	}

	return nil
}

func (tx SystemUndeleteTransaction) build() *services.TransactionBody {
	return &services.TransactionBody{
		TransactionFee:           tx.transactionFee,
		Memo:                     tx.Transaction.memo,
		TransactionValidDuration: _DurationToProtobuf(tx.GetTransactionValidDuration()),
		TransactionID:            tx.transactionID._ToProtobuf(),
		Data: &services.TransactionBody_SystemUndelete{
			SystemUndelete: tx.buildProtoBody(),
		},
	}
}

func (tx SystemUndeleteTransaction) buildScheduled() (*services.SchedulableTransactionBody, error) {
	return &services.SchedulableTransactionBody{
		TransactionFee: tx.transactionFee,
		Memo:           tx.Transaction.memo,
		Data: &services.SchedulableTransactionBody_SystemUndelete{
			SystemUndelete: tx.buildProtoBody(),
		},
	}, nil
}

func (tx SystemUndeleteTransaction) buildProtoBody() *services.SystemUndeleteTransactionBody {
	body := &services.SystemUndeleteTransactionBody{}
	if tx.contractID != nil {
		body.Id = &services.SystemUndeleteTransactionBody_ContractID{
			ContractID: tx.contractID._ToProtobuf(),
		}
	}

	if tx.fileID != nil {
		body.Id = &services.SystemUndeleteTransactionBody_FileID{
			FileID: tx.fileID._ToProtobuf(),
		}
	}

	return body
}

func (tx SystemUndeleteTransaction) getMethod(channel *_Channel) _Method {
	if channel._GetContract() == nil {
		return _Method{
			transaction: channel._GetFile().SystemUndelete,
		}
	}

	return _Method{
		transaction: channel._GetContract().SystemUndelete,
	}
}

func (tx SystemUndeleteTransaction) constructScheduleProtobuf() (*services.SchedulableTransactionBody, error) {
	return tx.buildScheduled()
}

func (tx SystemUndeleteTransaction) getBaseTransaction() *Transaction[TransactionInterface] {
	return castFromConcreteToBaseTransaction(tx.Transaction, &tx)
}<|MERGE_RESOLUTION|>--- conflicted
+++ resolved
@@ -21,13 +21,7 @@
  */
 
 import (
-<<<<<<< HEAD
-	"github.com/hashgraph/hedera-protobufs-go/services"
-=======
 	"github.com/hashgraph/hedera-sdk-go/v2/proto/services"
-
-	"time"
->>>>>>> 13aa1c29
 )
 
 // Undelete a file or smart contract that was deleted by AdminDelete.
