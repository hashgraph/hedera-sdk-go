//go:build all || unit || e2e || testnets
// +build all unit e2e testnets

package hedera

/*-
 *
 * Hedera Go SDK
 *
 * Copyright (C) 2020 - 2024 Hedera Hashgraph, LLC
 *
 * Licensed under the Apache License, Version 2.0 (the "License");
 * you may not use this file except in compliance with the License.
 * You may obtain a copy of the License at
 *
 *      http://www.apache.org/licenses/LICENSE-2.0
 *
 * Unless required by applicable law or agreed to in writing, software
 * distributed under the License is distributed on an "AS IS" BASIS,
 * WITHOUT WARRANTIES OR CONDITIONS OF ANY KIND, either express or implied.
 * See the License for the specific language governing permissions and
 * limitations under the License.
 *
 */

import (
	"fmt"
	"os"
	"testing"
	"time"

	"github.com/stretchr/testify/assert"

	"github.com/stretchr/testify/require"
)

var mockPrivateKey string = "302e020100300506032b6570042204203b054fade7a2b0869c6bd4a63b7017cbae7855d12acc357bea718e2c3e805962"

var accountIDForTransactionID = AccountID{Account: 3}
var validStartForTransacionID = time.Unix(124124, 151515)

var testTransactionID TransactionID = TransactionID{
	AccountID:  &accountIDForTransactionID,
	ValidStart: &validStartForTransacionID,
}

const testClientJSON string = `{
    "network": {
		"35.237.200.180:50211": "0.0.3",
		"35.186.191.247:50211": "0.0.4",
		"35.192.2.25:50211": "0.0.5",
		"35.199.161.108:50211": "0.0.6",
		"35.203.82.240:50211": "0.0.7",
		"35.236.5.219:50211": "0.0.8",
		"35.197.192.225:50211": "0.0.9",
		"35.242.233.154:50211": "0.0.10",
		"35.240.118.96:50211": "0.0.11",
		"35.204.86.32:50211": "0.0.12"
    },
    "mirrorNetwork": "testnet"
}`

type IntegrationTestEnv struct {
	Client              *Client
	OperatorKey         PrivateKey
	OperatorID          AccountID
	OriginalOperatorKey PublicKey
	OriginalOperatorID  AccountID
	NodeAccountIDs      []AccountID
}

func NewIntegrationTestEnv(t *testing.T) IntegrationTestEnv {
	var env IntegrationTestEnv
	var err error

	if os.Getenv("HEDERA_NETWORK") == "previewnet" { // nolint
		env.Client = ClientForPreviewnet()
	} else if os.Getenv("HEDERA_NETWORK") == "localhost" {
		network := make(map[string]AccountID)
		network["127.0.0.1:50213"] = AccountID{Account: 3}
		mirror := []string{"127.0.0.1:443"}
		env.Client = ClientForNetwork(network)
		env.Client.SetMirrorNetwork(mirror)
	} else if os.Getenv("HEDERA_NETWORK") == "testnet" {
		env.Client = ClientForTestnet()
	} else if os.Getenv("CONFIG_FILE") != "" {
		env.Client, err = ClientFromConfigFile(os.Getenv("CONFIG_FILE"))
	} else {
		err = fmt.Errorf("Failed to construct client from environment variables")
	}
	require.NoError(t, err)
	assert.NotNil(t, env.Client)

	configOperatorID := os.Getenv("OPERATOR_ID")
	configOperatorKey := os.Getenv("OPERATOR_KEY")

	if configOperatorID != "" && configOperatorKey != "" {
		env.OperatorID, err = AccountIDFromString(configOperatorID)
		require.NoError(t, err)

		env.OperatorKey, err = PrivateKeyFromString(configOperatorKey)
		require.NoError(t, err)

		env.Client.SetOperator(env.OperatorID, env.OperatorKey)
	}

	assert.NotNil(t, env.Client.GetOperatorAccountID())
	assert.NotNil(t, env.Client.GetOperatorPublicKey())

	newKey, err := PrivateKeyGenerateEd25519()
	require.NoError(t, err)

	env.Client.SetMaxNodeAttempts(1)
	env.Client.SetMinBackoff(250 * time.Millisecond)
	env.Client.SetMaxBackoff(8 * time.Second)
	env.Client.SetNodeMinReadmitPeriod(5 * time.Second)
	env.Client.SetNodeMaxReadmitPeriod(1 * time.Hour)
	env.Client.SetMaxAttempts(10)
	env.Client.SetDefaultMaxTransactionFee(NewHbar(50))
	env.Client.SetDefaultMaxQueryPayment(NewHbar(50))

	env.OriginalOperatorID = env.Client.GetOperatorAccountID()
	env.OriginalOperatorKey = env.Client.GetOperatorPublicKey()
<<<<<<< HEAD
	//TODO: Revert after testnet is stable
	if os.Getenv("HEDERA_NETWORK") != "testnet" {
		resp, err := NewAccountCreateTransaction().
			SetKey(newKey.PublicKey()).
			SetInitialBalance(NewHbar(150000000)).
			SetAutoRenewPeriod(time.Hour*24*81 + time.Minute*26 + time.Second*39).
			Execute(env.Client)
		if err != nil {
			panic(err)
		}
=======
>>>>>>> 7dc93385

	resp, err := NewAccountCreateTransaction().
		SetKey(newKey.PublicKey()).
		SetInitialBalance(NewHbar(150)).
		SetAutoRenewPeriod(time.Hour*24*81 + time.Minute*26 + time.Second*39).
		Execute(env.Client)

	require.NoError(t, err)

	receipt, err := resp.SetValidateStatus(true).GetReceipt(env.Client)
	require.NoError(t, err)

	env.OperatorID = *receipt.AccountID
	env.OperatorKey = newKey
	env.NodeAccountIDs = []AccountID{resp.NodeID}
	env.Client.SetOperator(env.OperatorID, env.OperatorKey)

	return env
}

func CloseIntegrationTestEnv(env IntegrationTestEnv, token *TokenID) error {
	var resp TransactionResponse
	var err error
	if token != nil {
		deleteTokenTx, err := NewTokenDeleteTransaction().
			SetNodeAccountIDs(env.NodeAccountIDs).
			SetTokenID(*token).
			FreezeWith(env.Client)
		if err != nil {
			return err
		}

		resp, err = deleteTokenTx.
			Sign(env.OperatorKey).
			Execute(env.Client)
		if err != nil {
			return err
		}

		_, err = resp.SetValidateStatus(true).GetReceipt(env.Client)
		if err != nil {
			return err
		}

		// Check if env.Client.operator is nil
		if env.Client.operator == nil {
			return fmt.Errorf("client operator is nil")
		}

		// This is needed, because we can't delete the account while still having tokens.
		// This works only, because the token is deleted, otherwise the acount would need to have 0 balance of it before dissociating.
		dissociateTx, err := NewTokenDissociateTransaction().
			SetAccountID(env.Client.operator.accountID).
			SetNodeAccountIDs(env.NodeAccountIDs).
			AddTokenID(*token).
			Execute(env.Client)
		if err != nil {
			return err
		}

		_, err = dissociateTx.SetValidateStatus(true).GetReceipt(env.Client)
		if err != nil {
			return err
		}
	}
	if os.Getenv("HEDERA_NETWORK") != "testnet" {
		resp, err = NewAccountDeleteTransaction().
			SetNodeAccountIDs(env.NodeAccountIDs).
			SetAccountID(env.OperatorID).
			SetTransferAccountID(env.OriginalOperatorID).
			Execute(env.Client)
		if err != nil {
			return err
		}

		_, err = resp.SetValidateStatus(true).GetReceipt(env.Client)
		if err != nil {
			return err
		}
	}

	return env.Client.Close()
}

func _NewMockClient() (*Client, error) {
	privateKey, err := PrivateKeyFromString(mockPrivateKey)

	if err != nil {
		return nil, err
	}

	var net = make(map[string]AccountID)
	net["nonexistent-testnet:56747"] = AccountID{Account: 3}

	client := ClientForNetwork(net)
	defaultNetwork := []string{"nonexistent-mirror-testnet:443"}
	client.SetMirrorNetwork(defaultNetwork)
	client.SetOperator(AccountID{Account: 2}, privateKey)

	return client, nil
}

func _NewMockTransaction() (*TransferTransaction, error) {
	privateKey, err := PrivateKeyFromString(mockPrivateKey)
	if err != nil {
		return &TransferTransaction{}, err
	}

	client, err := _NewMockClient()
	if err != nil {
		return &TransferTransaction{}, err
	}

	tx, err := NewTransferTransaction().
		AddHbarTransfer(AccountID{Account: 2}, HbarFromTinybar(-100)).
		AddHbarTransfer(AccountID{Account: 3}, HbarFromTinybar(100)).
		SetTransactionID(testTransactionID).
		SetNodeAccountIDs([]AccountID{{0, 0, 4, nil, nil, nil}}).
		FreezeWith(client)
	if err != nil {
		return &TransferTransaction{}, err
	}

	tx.Sign(privateKey)

	return tx, nil
}<|MERGE_RESOLUTION|>--- conflicted
+++ resolved
@@ -121,19 +121,6 @@
 
 	env.OriginalOperatorID = env.Client.GetOperatorAccountID()
 	env.OriginalOperatorKey = env.Client.GetOperatorPublicKey()
-<<<<<<< HEAD
-	//TODO: Revert after testnet is stable
-	if os.Getenv("HEDERA_NETWORK") != "testnet" {
-		resp, err := NewAccountCreateTransaction().
-			SetKey(newKey.PublicKey()).
-			SetInitialBalance(NewHbar(150000000)).
-			SetAutoRenewPeriod(time.Hour*24*81 + time.Minute*26 + time.Second*39).
-			Execute(env.Client)
-		if err != nil {
-			panic(err)
-		}
-=======
->>>>>>> 7dc93385
 
 	resp, err := NewAccountCreateTransaction().
 		SetKey(newKey.PublicKey()).
