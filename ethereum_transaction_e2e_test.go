//go:build all || e2e
// +build all e2e

package hedera

/*-
 *
 * Hedera Go SDK
 *
 * Copyright (C) 2020 - 2024 Hedera Hashgraph, LLC
 *
 * Licensed under the Apache License, Version 2.0 (the "License");
 * you may not use this file except in compliance with the License.
 * You may obtain a copy of the License at
 *
 *      http://www.apache.org/licenses/LICENSE-2.0
 *
 * Unless required by applicable law or agreed to in writing, software
 * distributed under the License is distributed on an "AS IS" BASIS,
 * WITHOUT WARRANTIES OR CONDITIONS OF ANY KIND, either express or implied.
 * See the License for the specific language governing permissions and
 * limitations under the License.
 *
 */

import (
	"encoding/hex"
	"testing"

	"github.com/stretchr/testify/assert"
	"github.com/stretchr/testify/require"
)

<<<<<<< HEAD
type EIP1559RLP struct {
	chainId        []byte
	nonce          []byte
	maxPriorityGas []byte
	maxGas         []byte
	gasLimit       []byte
	to             []byte
	value          []byte
	callData       []byte
	accessList     [][]byte
	recId          []byte
	r              []byte
	s              []byte
}

// EncodeRLP writes l as RLP list [ethereumfield1, ethereumfield2...] Omits r,s,v values on first encode
func (l *EIP1559RLP) EncodeRLP(w io.Writer) (err error) {
	fields := []interface{}{
		l.chainId,
		l.nonce,
		l.maxPriorityGas,
		l.maxGas,
		l.gasLimit,
		l.to,
		l.value,
		l.callData,
		l.accessList,
	}
	if len(l.recId) > 0 && len(l.r) > 0 && len(l.s) > 0 {
		fields = append(fields, l.recId, l.r, l.s)
	}

	return rlp.Encode(w, fields)
}

// decodeHexTestUtil is a helper function that decodes a hex string and fails the test if an error occurs.
func decodeHexTestUtil(t *testing.T, s string) []byte {
	bytes, err := hex.DecodeString(s)
	if err != nil {
		t.Fatalf("Failed to decode string %s: %v", s, err)
	}
	return bytes
}

=======
>>>>>>> 457eb5e2
// Testing the signer nonce defined in HIP-844
// This test should be reworked
func TestIntegrationEthereumTransaction(t *testing.T) {
	// Skip this test because it is flaky with newest version of Local Node
	t.Skip()
	t.Parallel()
	env := NewIntegrationTestEnv(t)
	defer CloseIntegrationTestEnv(env, nil)

	smartContractBytecode := []byte("608060405234801561001057600080fd5b506040516104d73803806104d78339818101604052602081101561003357600080fd5b810190808051604051939291908464010000000082111561005357600080fd5b90830190602082018581111561006857600080fd5b825164010000000081118282018810171561008257600080fd5b82525081516020918201929091019080838360005b838110156100af578181015183820152602001610097565b50505050905090810190601f1680156100dc5780820380516001836020036101000a031916815260200191505b506040525050600080546001600160a01b0319163317905550805161010890600190602084019061010f565b50506101aa565b828054600181600116156101000203166002900490600052602060002090601f016020900481019282601f1061015057805160ff191683800117855561017d565b8280016001018555821561017d579182015b8281111561017d578251825591602001919060010190610162565b5061018992915061018d565b5090565b6101a791905b808211156101895760008155600101610193565b90565b61031e806101b96000396000f3fe608060405234801561001057600080fd5b50600436106100415760003560e01c8063368b87721461004657806341c0e1b5146100ee578063ce6d41de146100f6575b600080fd5b6100ec6004803603602081101561005c57600080fd5b81019060208101813564010000000081111561007757600080fd5b82018360208201111561008957600080fd5b803590602001918460018302840111640100000000831117156100ab57600080fd5b91908080601f016020809104026020016040519081016040528093929190818152602001838380828437600092019190915250929550610173945050505050565b005b6100ec6101a2565b6100fe6101ba565b6040805160208082528351818301528351919283929083019185019080838360005b83811015610138578181015183820152602001610120565b50505050905090810190601f1680156101655780820380516001836020036101000a031916815260200191505b509250505060405180910390f35b6000546001600160a01b0316331461018a5761019f565b805161019d906001906020840190610250565b505b50565b6000546001600160a01b03163314156101b85733ff5b565b60018054604080516020601f600260001961010087891615020190951694909404938401819004810282018101909252828152606093909290918301828280156102455780601f1061021a57610100808354040283529160200191610245565b820191906000526020600020905b81548152906001019060200180831161022857829003601f168201915b505050505090505b90565b828054600181600116156101000203166002900490600052602060002090601f016020900481019282601f1061029157805160ff19168380011785556102be565b828001600101855582156102be579182015b828111156102be5782518255916020019190600101906102a3565b506102ca9291506102ce565b5090565b61024d91905b808211156102ca57600081556001016102d456fea264697066735822122084964d4c3f6bc912a9d20e14e449721012d625aa3c8a12de41ae5519752fc89064736f6c63430006000033")
	ecdsaPrivateKey, _ := PrivateKeyFromStringECDSA("30540201010420ac318ea8ff8d991ab2f16172b4738e74dc35a56681199cfb1c0cb2e7cb560ffda00706052b8104000aa124032200036843f5cb338bbb4cdb21b0da4ea739d910951d6e8a5f703d313efe31afe788f4")
	aliasAccountId := ecdsaPrivateKey.ToAccountID(0, 0)

	// Create a shallow account for the ECDSA key
	resp, err := NewTransferTransaction().
		AddHbarTransfer(env.Client.GetOperatorAccountID(), NewHbar(-2)).
		AddHbarTransfer(*aliasAccountId, NewHbar(2)).
		Execute(env.Client)

	// Create file with the contract bytecode
	resp, err = NewFileCreateTransaction().
		SetNodeAccountIDs(env.NodeAccountIDs).
		SetKeys(env.OperatorKey.PublicKey()).
		SetContents(smartContractBytecode).
		Execute(env.Client)
	require.NoError(t, err)

	receipt, err := resp.SetValidateStatus(true).GetReceipt(env.Client)
	require.NoError(t, err)

	fileID := *receipt.FileID
	assert.NotNil(t, fileID)

	// Create contract to be called by EthereumTransaction
	resp, err = NewContractCreateTransaction().
		SetAdminKey(env.Client.GetOperatorPublicKey()).
		SetNodeAccountIDs([]AccountID{resp.NodeID}).
		SetGas(1000000).
		SetConstructorParameters(NewContractFunctionParameters().AddString("hello from hedera")).
		SetBytecodeFileID(fileID).
		SetContractMemo("hedera-sdk-go::TestContractCreateTransaction_Execute").
		Execute(env.Client)
	require.NoError(t, err)

	receipt, err = resp.SetValidateStatus(true).GetReceipt(env.Client)
	require.NoError(t, err)

	assert.NotNil(t, receipt.ContractID)
	contractID := *receipt.ContractID

	// Call data for the smart contract
<<<<<<< HEAD
	contractMsg := "setMessage"
	msgPointer := &contractMsg

	// build the RLP list that should be signed with the test ECDSA private key
	list := &EIP1559RLP{
		chainId:        decodeHexTestUtil(t, "012a"),
		nonce:          []byte{},
		maxPriorityGas: decodeHexTestUtil(t, "00"),
		maxGas:         decodeHexTestUtil(t, "d1385c7bf0"),
		gasLimit:       decodeHexTestUtil(t, "0249f0"),
		to:             decodeHexTestUtil(t, contractID.ToSolidityAddress()),
		value:          []byte{},
		callData:       NewContractFunctionParameters().AddString("new message")._Build(msgPointer),
		accessList:     [][]byte{},
	}

	bytes, _ := rlp.EncodeToBytes(list)

	// 02 is the type of the transaction EIP1559 and should be concatenated to the RLP by service requirement
	bytesToSign := append(decodeHexTestUtil(t, "02"), bytes...)
	signedBytes := ecdsaPrivateKey.Sign(bytesToSign)

	// Add signature data to the RLP list for EthereumTransaction submition
	list.recId = decodeHexTestUtil(t, "01")
	list.r = signedBytes[:32]
	list.s = signedBytes[len(signedBytes)-32:]
=======

	// signedBytes := ecdsaPrivateKey.Sign(bytesToSign)

	// dummy signed data until test is revisitted
	rlp, err := hex.DecodeString("02f87082012a022f2f83018000947e3a9eaf9bcc39e2ffa38eb30bf7a93feacbc181880de0b6b3a764000083123456c001a0df48f2efd10421811de2bfb125ab75b2d3c44139c4642837fb1fccce911fd479a01aaf7ae92bee896651dfc9d99ae422a296bf5d9f1ca49b2d96d82b79eb112d66")
	require.NoError(t, err)

	txData, err := EthereumTransactionDataFromBytes(rlp)
	require.NoError(t, err)

	txDataBytes, err := txData.ToBytes()

	// Add signature data to the RLP list for EthereumTransaction submition
	// Populate rlp fields
>>>>>>> 457eb5e2

	// 02 is the type of the transaction EIP1559 and should be concatenated to the RLP by service requirement
<<<<<<< HEAD
	resp, err = NewEthereumTransaction().SetEthereumData(append(decodeHexTestUtil(t, "02"), ethereumTransactionData...)).Execute(env.Client)
=======
	resp, err = NewEthereumTransaction().SetEthereumData(txDataBytes).Execute(env.Client)
>>>>>>> 457eb5e2

	require.NoError(t, err)

	record, _ := resp.GetRecord(env.Client)

	assert.Equal(t, int64(1), record.CallResult.SignerNonce)

	resp, err = NewContractDeleteTransaction().
		SetContractID(contractID).
		SetTransferAccountID(env.Client.GetOperatorAccountID()).
		Execute(env.Client)
	require.NoError(t, err)

	_, err = resp.SetValidateStatus(true).GetReceipt(env.Client)
	require.NoError(t, err)

	resp, err = NewFileDeleteTransaction().
		SetFileID(fileID).
		Execute(env.Client)
	require.NoError(t, err)

	_, err = resp.SetValidateStatus(true).GetReceipt(env.Client)
	require.NoError(t, err)

}<|MERGE_RESOLUTION|>--- conflicted
+++ resolved
@@ -31,55 +31,8 @@
 	"github.com/stretchr/testify/require"
 )
 
-<<<<<<< HEAD
-type EIP1559RLP struct {
-	chainId        []byte
-	nonce          []byte
-	maxPriorityGas []byte
-	maxGas         []byte
-	gasLimit       []byte
-	to             []byte
-	value          []byte
-	callData       []byte
-	accessList     [][]byte
-	recId          []byte
-	r              []byte
-	s              []byte
-}
-
-// EncodeRLP writes l as RLP list [ethereumfield1, ethereumfield2...] Omits r,s,v values on first encode
-func (l *EIP1559RLP) EncodeRLP(w io.Writer) (err error) {
-	fields := []interface{}{
-		l.chainId,
-		l.nonce,
-		l.maxPriorityGas,
-		l.maxGas,
-		l.gasLimit,
-		l.to,
-		l.value,
-		l.callData,
-		l.accessList,
-	}
-	if len(l.recId) > 0 && len(l.r) > 0 && len(l.s) > 0 {
-		fields = append(fields, l.recId, l.r, l.s)
-	}
-
-	return rlp.Encode(w, fields)
-}
-
-// decodeHexTestUtil is a helper function that decodes a hex string and fails the test if an error occurs.
-func decodeHexTestUtil(t *testing.T, s string) []byte {
-	bytes, err := hex.DecodeString(s)
-	if err != nil {
-		t.Fatalf("Failed to decode string %s: %v", s, err)
-	}
-	return bytes
-}
-
-=======
->>>>>>> 457eb5e2
 // Testing the signer nonce defined in HIP-844
-// This test should be reworked
+// TODO This test should be reworked
 func TestIntegrationEthereumTransaction(t *testing.T) {
 	// Skip this test because it is flaky with newest version of Local Node
 	t.Skip()
@@ -129,37 +82,6 @@
 	contractID := *receipt.ContractID
 
 	// Call data for the smart contract
-<<<<<<< HEAD
-	contractMsg := "setMessage"
-	msgPointer := &contractMsg
-
-	// build the RLP list that should be signed with the test ECDSA private key
-	list := &EIP1559RLP{
-		chainId:        decodeHexTestUtil(t, "012a"),
-		nonce:          []byte{},
-		maxPriorityGas: decodeHexTestUtil(t, "00"),
-		maxGas:         decodeHexTestUtil(t, "d1385c7bf0"),
-		gasLimit:       decodeHexTestUtil(t, "0249f0"),
-		to:             decodeHexTestUtil(t, contractID.ToSolidityAddress()),
-		value:          []byte{},
-		callData:       NewContractFunctionParameters().AddString("new message")._Build(msgPointer),
-		accessList:     [][]byte{},
-	}
-
-	bytes, _ := rlp.EncodeToBytes(list)
-
-	// 02 is the type of the transaction EIP1559 and should be concatenated to the RLP by service requirement
-	bytesToSign := append(decodeHexTestUtil(t, "02"), bytes...)
-	signedBytes := ecdsaPrivateKey.Sign(bytesToSign)
-
-	// Add signature data to the RLP list for EthereumTransaction submition
-	list.recId = decodeHexTestUtil(t, "01")
-	list.r = signedBytes[:32]
-	list.s = signedBytes[len(signedBytes)-32:]
-=======
-
-	// signedBytes := ecdsaPrivateKey.Sign(bytesToSign)
-
 	// dummy signed data until test is revisitted
 	rlp, err := hex.DecodeString("02f87082012a022f2f83018000947e3a9eaf9bcc39e2ffa38eb30bf7a93feacbc181880de0b6b3a764000083123456c001a0df48f2efd10421811de2bfb125ab75b2d3c44139c4642837fb1fccce911fd479a01aaf7ae92bee896651dfc9d99ae422a296bf5d9f1ca49b2d96d82b79eb112d66")
 	require.NoError(t, err)
@@ -169,16 +91,7 @@
 
 	txDataBytes, err := txData.ToBytes()
 
-	// Add signature data to the RLP list for EthereumTransaction submition
-	// Populate rlp fields
->>>>>>> 457eb5e2
-
-	// 02 is the type of the transaction EIP1559 and should be concatenated to the RLP by service requirement
-<<<<<<< HEAD
-	resp, err = NewEthereumTransaction().SetEthereumData(append(decodeHexTestUtil(t, "02"), ethereumTransactionData...)).Execute(env.Client)
-=======
 	resp, err = NewEthereumTransaction().SetEthereumData(txDataBytes).Execute(env.Client)
->>>>>>> 457eb5e2
 
 	require.NoError(t, err)
 
