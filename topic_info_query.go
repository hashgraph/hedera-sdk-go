--- conflicted
+++ resolved
@@ -14,7 +14,7 @@
 // NewTopicInfoQuery creates a TopicInfoQuery query which can be used to construct and execute a
 //  Get Topic Info Query.
 func NewTopicInfoQuery() *TopicInfoQuery {
-	header := proto.QueryHeader{}
+	header := services.QueryHeader{}
 	return &TopicInfoQuery{
 		Query: _NewQuery(true, &header),
 	}
@@ -62,41 +62,6 @@
 	}
 }
 
-<<<<<<< HEAD
-=======
-func (query *TopicInfoQuery) _QueryMakeRequest() _ProtoRequest {
-	pb := query._Build()
-	if query.isPaymentRequired && len(query.paymentTransactions) > 0 {
-		pb.ConsensusGetTopicInfo.Header.Payment = query.paymentTransactions[query.nextPaymentTransactionIndex]
-	}
-	pb.ConsensusGetTopicInfo.Header.ResponseType = services.ResponseType_ANSWER_ONLY
-
-	return _ProtoRequest{
-		query: &services.Query{
-			Query: pb,
-		},
-	}
-}
-
-func (query *TopicInfoQuery) _CostQueryMakeRequest(client *Client) (_ProtoRequest, error) {
-	pb := query._Build()
-
-	paymentTransaction, err := _QueryMakePaymentTransaction(TransactionID{}, AccountID{}, client.operator, Hbar{})
-	if err != nil {
-		return _ProtoRequest{}, err
-	}
-
-	pb.ConsensusGetTopicInfo.Header.Payment = paymentTransaction
-	pb.ConsensusGetTopicInfo.Header.ResponseType = services.ResponseType_COST_ANSWER
-
-	return _ProtoRequest{
-		query: &services.Query{
-			Query: pb,
-		},
-	}, nil
-}
-
->>>>>>> 844c8063
 func (query *TopicInfoQuery) GetCost(client *Client) (Hbar, error) {
 	if client == nil || client.operator == nil {
 		return Hbar{}, errNoClientProvided
@@ -128,7 +93,7 @@
 	pb := query._Build()
 	pb.ConsensusGetTopicInfo.Header = query.pbHeader
 
-	query.pb = &proto.Query{
+	query.pb = &services.Query{
 		Query: pb,
 	}
 
@@ -222,7 +187,7 @@
 	}
 
 	query.nextPaymentTransactionIndex = 0
-	query.paymentTransactions = make([]*proto.Transaction, 0)
+	query.paymentTransactions = make([]*services.Transaction, 0)
 
 	err = _QueryGeneratePayments(&query.Query, client, cost)
 	if err != nil {
@@ -231,7 +196,7 @@
 
 	pb := query._Build()
 	pb.ConsensusGetTopicInfo.Header = query.pbHeader
-	query.pb = &proto.Query{
+	query.pb = &services.Query{
 		Query: pb,
 	}
 
