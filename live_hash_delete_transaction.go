--- conflicted
+++ resolved
@@ -23,13 +23,7 @@
 import (
 	"errors"
 
-<<<<<<< HEAD
-	"github.com/hashgraph/hedera-protobufs-go/services"
-=======
 	"github.com/hashgraph/hedera-sdk-go/v2/proto/services"
-
-	"time"
->>>>>>> 13aa1c29
 )
 
 // LiveHashDeleteTransaction At consensus, deletes a livehash associated to the given account. The transaction must be signed
