package hedera

import (
<<<<<<< HEAD
	"github.com/hashgraph/hedera-protobufs-go/services"
=======
	"time"

	"github.com/hashgraph/hedera-sdk-go/v2/proto/services"
>>>>>>> 13aa1c29
)

/*-
 *
 * Hedera Go SDK
 *
 * Copyright (C) 2020 - 2024 Hedera Hashgraph, LLC
 *
 * Licensed under the Apache License, Version 2.0 (the "License");
 * you may not use this file except in compliance with the License.
 * You may obtain a copy of the License at
 *
 *      http://www.apache.org/licenses/LICENSE-2.0
 *
 * Unless required by applicable law or agreed to in writing, software
 * distributed under the License is distributed on an "AS IS" BASIS,
 * WITHOUT WARRANTIES OR CONDITIONS OF ANY KIND, either express or implied.
 * See the License for the specific language governing permissions and
 * limitations under the License.
 *
 */

/**
 * A transaction to delete a node from the network address book.
 *
 * This transaction body SHALL be considered a "privileged transaction".
 *
 * - A transaction MUST be signed by the governing council.
 * - Upon success, the address book entry SHALL enter a "pending delete"
 *   state.
 * - All address book entries pending deletion SHALL be removed from the
 *   active network configuration during the next `freeze` transaction with
 *   the field `freeze_type` set to `PREPARE_UPGRADE`.<br/>
 * - A deleted address book node SHALL be removed entirely from network state.
 * - A deleted address book node identifier SHALL NOT be reused.
 *
 * ### Record Stream Effects
 * Upon completion the "deleted" `node_id` SHALL be in the transaction
 * receipt.
 */
type NodeDeleteTransaction struct {
	*Transaction[*NodeDeleteTransaction]
	nodeID uint64
}

func NewNodeDeleteTransaction() *NodeDeleteTransaction {
	tx := &NodeDeleteTransaction{}
	tx.Transaction = _NewTransaction(tx)
	tx._SetDefaultMaxTransactionFee(NewHbar(5))

	return tx
}

func _NodeDeleteTransactionFromProtobuf(tx Transaction[*NodeDeleteTransaction], pb *services.TransactionBody) NodeDeleteTransaction {
	nodeDeleteTransaction := NodeDeleteTransaction{
		nodeID: pb.GetNodeDelete().NodeId,
	}

	tx.childTransaction = &nodeDeleteTransaction
	nodeDeleteTransaction.Transaction = &tx
	return nodeDeleteTransaction
}

// GetNodeID he consensus node identifier in the network state.
func (tx *NodeDeleteTransaction) GetNodeID() uint64 {
	return tx.nodeID
}

// SetNodeID the consensus node identifier in the network state.
func (tx *NodeDeleteTransaction) SetNodeID(nodeID uint64) *NodeDeleteTransaction {
	tx._RequireNotFrozen()
	tx.nodeID = nodeID
	return tx
}

// ----------- Overridden functions ----------------

func (tx NodeDeleteTransaction) getName() string {
	return "NodeDeleteTransaction"
}

func (tx NodeDeleteTransaction) validateNetworkOnIDs(client *Client) error {
	return nil
}

func (tx NodeDeleteTransaction) build() *services.TransactionBody {
	return &services.TransactionBody{
		TransactionFee:           tx.transactionFee,
		Memo:                     tx.Transaction.memo,
		TransactionValidDuration: _DurationToProtobuf(tx.GetTransactionValidDuration()),
		TransactionID:            tx.transactionID._ToProtobuf(),
		Data: &services.TransactionBody_NodeDelete{
			NodeDelete: tx.buildProtoBody(),
		},
	}
}

func (tx NodeDeleteTransaction) buildScheduled() (*services.SchedulableTransactionBody, error) {
	return &services.SchedulableTransactionBody{
		TransactionFee: tx.transactionFee,
		Memo:           tx.Transaction.memo,
		Data: &services.SchedulableTransactionBody_NodeDelete{
			NodeDelete: tx.buildProtoBody(),
		},
	}, nil
}

func (tx NodeDeleteTransaction) buildProtoBody() *services.NodeDeleteTransactionBody {
	return &services.NodeDeleteTransactionBody{
		NodeId: tx.nodeID,
	}
}

func (tx NodeDeleteTransaction) getMethod(channel *_Channel) _Method {
	return _Method{
		transaction: channel._GetAddressBook().DeleteNode,
	}
}

func (tx NodeDeleteTransaction) constructScheduleProtobuf() (*services.SchedulableTransactionBody, error) {
	return tx.buildScheduled()
}

func (tx NodeDeleteTransaction) getBaseTransaction() *Transaction[TransactionInterface] {
	return castFromConcreteToBaseTransaction(tx.Transaction, &tx)
}<|MERGE_RESOLUTION|>--- conflicted
+++ resolved
@@ -1,13 +1,7 @@
 package hedera
 
 import (
-<<<<<<< HEAD
-	"github.com/hashgraph/hedera-protobufs-go/services"
-=======
-	"time"
-
 	"github.com/hashgraph/hedera-sdk-go/v2/proto/services"
->>>>>>> 13aa1c29
 )
 
 /*-
