package hedera

import (
	"fmt"

	"github.com/pkg/errors"

	"github.com/hashgraph/hedera-protobufs-go/services"
	protobuf "google.golang.org/protobuf/proto"
)

type TokenID struct {
	Shard    uint64
	Realm    uint64
	Token    uint64
	checksum *string
}

<<<<<<< HEAD
type _TokenIDs struct {
	tokenIDs []TokenID
}

func _TokenIDFromProtobuf(tokenID *proto.TokenID) *TokenID {
=======
func _TokenIDFromProtobuf(tokenID *services.TokenID) *TokenID {
>>>>>>> 844c8063
	if tokenID == nil {
		return nil
	}

	return &TokenID{
		Shard: uint64(tokenID.ShardNum),
		Realm: uint64(tokenID.RealmNum),
		Token: uint64(tokenID.TokenNum),
	}
}

func (id *TokenID) _ToProtobuf() *services.TokenID {
	return &services.TokenID{
		ShardNum: int64(id.Shard),
		RealmNum: int64(id.Realm),
		TokenNum: int64(id.Token),
	}
}

func (id TokenID) String() string {
	return fmt.Sprintf("%d.%d.%d", id.Shard, id.Realm, id.Token)
}

func (id TokenID) ToStringWithChecksum(client Client) (string, error) {
	if client.GetNetworkName() == nil {
		return "", errNetworkNameMissing
	}
	checksum, err := _ChecksumParseAddress(client.GetNetworkName()._LedgerID(), fmt.Sprintf("%d.%d.%d", id.Shard, id.Realm, id.Token))
	if err != nil {
		return "", err
	}
	return fmt.Sprintf("%d.%d.%d-%s", id.Shard, id.Realm, id.Token, checksum.correctChecksum), nil
}

func (id TokenID) ToBytes() []byte {
	data, err := protobuf.Marshal(id._ToProtobuf())
	if err != nil {
		return make([]byte, 0)
	}

	return data
}

func TokenIDFromBytes(data []byte) (TokenID, error) {
	if data == nil {
		return TokenID{}, errByteArrayNull
	}
	pb := services.TokenID{}
	err := protobuf.Unmarshal(data, &pb)
	if err != nil {
		return TokenID{}, err
	}

	return *_TokenIDFromProtobuf(&pb), nil
}

func (id *TokenID) Nft(serial int64) NftID {
	return NftID{
		TokenID:      *id,
		SerialNumber: serial,
	}
}

// TokenIDFromString constructs an TokenID from a string formatted as
// `Shard.Realm.TokenID` (for example "0.0.3")
func TokenIDFromString(data string) (TokenID, error) {
	shard, realm, num, checksum, err := _IdFromString(data)
	if err != nil {
		return TokenID{}, err
	}

	return TokenID{
		Shard:    uint64(shard),
		Realm:    uint64(realm),
		Token:    uint64(num),
		checksum: checksum,
	}, nil
}

func (id *TokenID) ValidateChecksum(client *Client) error {
	if !id._IsZero() && client != nil && client.network.networkName != nil {
		tempChecksum, err := _ChecksumParseAddress(client.network.networkName._LedgerID(), fmt.Sprintf("%d.%d.%d", id.Shard, id.Realm, id.Token))
		if err != nil {
			return err
		}
		err = _ChecksumVerify(tempChecksum.status)
		if err != nil {
			return err
		}
		if id.checksum == nil {
			return errChecksumMissing
		}
		if tempChecksum.correctChecksum != *id.checksum {
			return errors.New(fmt.Sprintf("network mismatch or wrong checksum given, given checksum: %s, correct checksum %s, network: %s",
				*id.checksum,
				tempChecksum.correctChecksum,
				*client.network.networkName))
		}
	}

	return nil
}

// Deprecated
func (id *TokenID) Validate(client *Client) error {
	if !id._IsZero() && client != nil && client.GetNetworkName() != nil {
		tempChecksum, err := _ChecksumParseAddress(client.GetNetworkName()._LedgerID(), fmt.Sprintf("%d.%d.%d", id.Shard, id.Realm, id.Token))
		if err != nil {
			return err
		}
		err = _ChecksumVerify(tempChecksum.status)
		if err != nil {
			return err
		}
		if id.checksum == nil {
			return errChecksumMissing
		}
		if tempChecksum.correctChecksum != *id.checksum {
			return errors.New(fmt.Sprintf("network mismatch or wrong checksum given, given checksum: %s, correct checksum %s, network: %s",
				*id.checksum,
				tempChecksum.correctChecksum,
				*client.network.networkName))
		}
	}

	return nil
}

func (id TokenID) _IsZero() bool {
	return id.Shard == 0 && id.Realm == 0 && id.Token == 0
}

func (id TokenID) Compare(given TokenID) int {
	if id.Shard > given.Shard { //nolint
		return 1
	} else if id.Shard < given.Shard {
		return -1
	}

	if id.Realm > given.Realm { //nolint
		return 1
	} else if id.Realm < given.Realm {
		return -1
	}

	if id.Token > given.Token { //nolint
		return 1
	} else if id.Token < given.Token {
		return -1
	} else { //nolint
		return 0
	}
}

func (tokenIDs _TokenIDs) Len() int {
	return len(tokenIDs.tokenIDs)
}
func (tokenIDs _TokenIDs) Swap(i, j int) {
	tokenIDs.tokenIDs[i], tokenIDs.tokenIDs[j] = tokenIDs.tokenIDs[j], tokenIDs.tokenIDs[i]
}

func (tokenIDs _TokenIDs) Less(i, j int) bool {
	if tokenIDs.tokenIDs[i].Shard < tokenIDs.tokenIDs[j].Shard { //nolint
		return true
	} else if tokenIDs.tokenIDs[i].Shard > tokenIDs.tokenIDs[j].Shard {
		return false
	}

	if tokenIDs.tokenIDs[i].Realm < tokenIDs.tokenIDs[j].Realm { //nolint
		return true
	} else if tokenIDs.tokenIDs[i].Realm > tokenIDs.tokenIDs[j].Realm {
		return false
	}

	if tokenIDs.tokenIDs[i].Token < tokenIDs.tokenIDs[j].Token { //nolint
		return true
	} else { //nolint
		return false
	}
}<|MERGE_RESOLUTION|>--- conflicted
+++ resolved
@@ -16,15 +16,11 @@
 	checksum *string
 }
 
-<<<<<<< HEAD
 type _TokenIDs struct {
 	tokenIDs []TokenID
 }
 
-func _TokenIDFromProtobuf(tokenID *proto.TokenID) *TokenID {
-=======
 func _TokenIDFromProtobuf(tokenID *services.TokenID) *TokenID {
->>>>>>> 844c8063
 	if tokenID == nil {
 		return nil
 	}
