## v2.17.1

<<<<<<< HEAD
### Deprecated

- `AccountBalance.[tokens|tokenDecimals]` use a mirror node query instead
- `AccountInfo.tokenRelationships` use a mirror node query instead
- `ContractInfo.tokenRelationships` use a mirror node query instead

### Fixed

- `Token[Update|Create]Transaction.KycKey`
- `TokenCreateTransaction.FreezeDefaul` wasn't being set properly.
=======
### Fixed

 * Requests should retry on `PLATFOR_NOT_ACTIVE`
>>>>>>> a9993984

## v2.17.0

### Added

* `PrngThansaction`
* `TransactionRecord.PrngBytes`
* `TransactionRecord.PrngNumber`
* `task` runner support

## Deprecated

* `ContractFunctionResult.ContractStateChanges` with no replacement.

## v2.17.0-beta.1

### Added

* `PrngThansaction`
* `TransactionRecord.PrngBytes`
* `TransactionRecord.PrngNumber`

## Deprecated

* `ContractFunctionResult.ContractStateChanges` with no replacement.

## v2.16.1

### Added

* `StakingInfo.PendingHbarReward`

## v2.16.0

### Added

* `StakingInfo`
* `AccountCreateTransaction.[Set|Get]StakedAccountID`
* `AccountCreateTransaction.[Set|Get]StakedNodeID`
* `AccountCreateTransaction.[Set|Get]DeclineStakingReward`
* `AccountInfo.StakingInfo`
* `AccountUpdateTransaction.[Set|Get]StakedAccountID`
* `AccountUpdateTransaction.[Set|Get]StakedNodeID`
* `AccountUpdateTransaction.[Set|Get]DeclineStakingReward`
* `AccountUpdateTransaction.ClearStaked[AccountID|NodeID]`
* `ContractCreateTransaction.[Set|Get]StakedNodeAccountID`
* `ContractCreateTransaction.[Set|Get]StakedNodeID`
* `ContractCreateTransaction.[Set|Get]DeclineStakingReward`
* `ContractInfo.StakingInfo`
* `ContractUpdateTransaction.[Set|Get]StakedNodeAccountID`
* `ContractUpdateTransaction.[Set|Get]StakedNodeID`
* `ContractUpdateTransaction.[Set|Get]DeclineStakingReward`
* `ContractUpdateTransaction.ClearStaked[AccountID|NodeID]`
* `TransactionRecord.PaidStakingRewards`
* `ScheduleCreateTransaction.[Set|Get]ExpirationTime`
* `ScheduleCreateTransaction.[Set|Get]WaitForExpiry`
* Protobuf requests and responses will be logged, for `TRACE`, in hex.

### Fixed

* `TopicMessageSubmitTransaction` empty `ChunkInfo` would always cause an error

## v2.16.0-beta.1

### Added

* `StakingInfo`
* `AccountCreateTransaction.[Set|Get]StakedNodeAccountID`
* `AccountCreateTransaction.[Set|Get]StakedNodeID`
* `AccountCreateTransaction.[Set|Get]DeclineStakingReward`
* `AccountInfo.StakingInfo`
* `AccountUpdateTransaction.[Set|Get]StakedNodeAccountID`
* `AccountUpdateTransaction.[Set|Get]StakedNodeID`
* `AccountUpdateTransaction.[Set|Get]DeclineStakingReward`
* `ContractCreateTransaction.[Set|Get]StakedNodeAccountID`
* `ContractCreateTransaction.[Set|Get]StakedNodeID`
* `ContractCreateTransaction.[Set|Get]DeclineStakingReward`
* `ContractInfo.StakingInfo`
* `ContractUpdateTransaction.[Set|Get]StakedNodeAccountID`
* `ContractUpdateTransaction.[Set|Get]StakedNodeID`
* `ContractUpdateTransaction.[Set|Get]DeclineStakingReward`
* `TransactionRecord.PaidStakingRewards`
* `ScheduleCreateTransaction.[Set|Get]ExpirationTime`
* `ScheduleCreateTransaction.[Set|Get]WaitForExpiry`

## v2.15.0

### Added

* `EthereumFlow`
* `EthereumTransactionData`

### Fixed

* `Transaction.[From|To]Bytes` would ignore some variables
* Fixed naming for `Ethereum.SetCallDataFileID()` and `Ethereum.SetMaxGasAllowanceHbar()` to be consistent with other sdks.

# v2.14.0

### Added

* `ContractCreateTransaction.[Get|Set]MaxAutomaticTokenAssociations()`
* `ContractCreateTransaction.[Get|Set]AutoRenewAccountId()`
* `ContractCreateTransaction.[Get|Set]Bytecode()`
* `ContractUpdateTransaction.[Get|Set]MaxAutomaticTokenAssociations()`
* `ContractUpdateTransaction.[Get|Set|clear]AutoRenewAccountId()`
* `ContractCreateFlow.[Get|Set]MaxAutomaticTokenAssociations()`
* `ContractCreateFlow.[Get|Set]AutoRenewAccountId()`
* `ContractInfo.AutoRenewAccountID`
* `ContractDeleteTransaction.[Get|Set]PermanentRemoval`
* `ContractCallQuery.[Get|Set]SenderID`
* `ScheduleCreateTransaction.[Get|Set]ExpirationTime`
* `ScheduleCreateTransaction.[Get|Set]WaitForExpiry`
* `ScheduleInfo.WaitForExpiry`
* `EthereumTransaction`
* `TransactionRecord.EthereumHash`
* `AccountInfo.EthereumNonce`
* `AccountID.AliasEvmAddress`
* `AccountID.AccountIDFromEvmAddress()`
* `TransactionResponse.Get[Record|Receipt]Query`

## v2.14.0-beta.3

### Fixed

* `FileUpdateTransaction` and `TopicMessageSubmitTransaction` duplicate transaction errors.
* `*Transaction.ToBytes()` now properly chunked transactions.

## v2.14.0-beta.2

### Fixed

* `*Query` payment signatures weren't getting updated after updating body with new random node.

# v2.14.0-beta.1

### Added

* `ContractCreateTransaction.[Get|Set]MaxAutomaticTokenAssociations()`
* `ContractCreateTransaction.[Get|Set]AutoRenewAccountId()`
* `ContractCreateTransaction.[Get|Set]Bytecode()`
* `ContractUpdateTransaction.[Get|Set]MaxAutomaticTokenAssociations()`
* `ContractUpdateTransaction.[Get|Set|clear]AutoRenewAccountId()`
* `ContractCreateFlow.[Get|Set]MaxAutomaticTokenAssociations()`
* `ContractCreateFlow.[Get|Set]AutoRenewAccountId()`
* `ContractInfo.AutoRenewAccountID`
* `ContractDeleteTransaction.[Get|Set]PermanentRemoval`
* `ContractCallQuery.[Get|Set]SenderID`
* `ScheduleCreateTransaction.[Get|Set]ExpirationTime`
* `ScheduleCreateTransaction.[Get|Set]WaitForExpiry`
* `ScheduleInfo.WaitForExpiry`
* `EthereumTransaction`
* `TransactionRecord.EthereumHash`
* `AccountInfo.EthereumNonce`
* `AccountID.AliasEvmAddress`
* `AccountID.AccountIDFromEvmAddress()`

## v2.13.4

### Fixed

* `FileUpdateTransaction` and `TopicMessageSubmitTransaction` duplicate transaction errors.
* `*Transaction.ToBytes()` now properly chunked transactions.

## v2.13.3

### Fixed

* `*Query` payment signatures weren't getting updated after updating body with new random node.

## v2.13.2

### Added

* `*Query.GetMaxQueryPayment()`
* `*Query.GetQueryPayment()`

### Fixed

* `*Query.GetPaymentTransactionID()` panic when not set.`
* Removed unneeded parameter in `AccountDeleteTransaction.GetTransferAccountID()`.
* `FileUpdateTransaction.GeFileMemo()` is now `FileUpdateTransaction.GetFileMemo()`
* `TopicMessageSubmitTransaction` failing to send all messages, instead was getting duplicated transaction error.
* `TopicMessageSubmitTransaction` would panic if no message was set.

## v2.13.1

### Added

* `TokenNftAllowance.DelegatingSpender`
* `AccountAllowanceApproveTransaction.AddAllTokenNftApprovalWithDelegatingSpender()`
* `AccountAllowanceApproveTransaction.ApproveTokenNftAllowanceAllSerialsWithDelegatingSpender()`


## Deprecated

* `AccountAllowanceAdjustTransaction` with no replacement.
* `AccountAllowanceDeleteTransaction.DeleteAllTokenAllowances()` with no replacement.
* `AccountAllowanceDeleteTransaction.DeleteAllHbarAllowances()` with no replacement.
* `AccountInfo.[Hbar|Toke|Nft]Allowances`, with no replacement.
* `TransactionRecord.[Hbar|Toke|Nft]Allowances`, with no replacement.

## v2.13.0

### Added

* `AccountAllowanceDeleteTransaction`
* `ContractFunctionResult.[gas|hbarAmount|contractFunctionParametersBytes]`
* `AccountAllowanceExample`
* `ScheduleTransferExample`

### Deprecated

* `AccountAllowanceAdjustTransaction.revokeTokenNftAllowance()` with no replacement.
* `AccountAllowanceApproveTransaction.AddHbarApproval()`, use `ApproveHbarAllowance()` instead.
* `AccountAllowanceApproveTransaction.ApproveTokenApproval()`, use `GrantTokenNftAllowance()` instead.
* `AccountAllowanceApproveTransaction.ApproveTokenNftApproval()`, use `ApproveTokenNftAllowance()` instead.

### Fixed

* `*Transaction.GetTransactionID()` panic when not set.
* `Transaction.Freeze()` now properly sets NodeAccountIDs
* `*Query` payment transaction now properly contains the right NodeAccountIDs.

## v2.13.0-beta.1

### Added

* `AccountAllowanceDeleteTransaction`
* `ContractFunctionResult.[gas|hbarAmount|contractFunctionParametersBytes]`
* `AccountAllowanceExample`
* `ScheduleTransferExample`

### Deprecated

* `AccountAllowanceAdjustTransaction.revokeTokenNftAllowance()` with no replacement.
* `AccountAllowanceApproveTransaction.AddHbarApproval()`, use `ApproveHbarAllowance()` instead.
* `AccountAllowanceApproveTransaction.ApproveTokenApproval()`, use `GrantTokenNftAllowance()` instead.
* `AccountAllowanceApproveTransaction.ApproveTokenNftApproval()`, use `ApproveTokenNftAllowance()` instead.

## v2.12.0

### Added

* `AccountInfoFlowVerify[Signature|Transaction]()`
* `Client.[Set|Get]NodeMinReadmitPeriod()`
* Support for using any node from the entire network upon execution
  if node account IDs have no been locked for the request.
* Support for all integer widths for `ContractFunction[Result|Selector|Params]`

### Fixed

* Ledger ID checksums
* `TransactionFromBytes()` should validate all the transaction bodies are the same

### Changed

* Network behavior to follow a more standard approach (remove the sorting we
  used to do).

## v2.12.0-beta.1

### Added

* `AccountInfoFlowVerify[Signature|Transaction]()`
* `Client.[Set|Get]NodeMinReadmitPeriod()`
* Support for using any node from the entire network upon execution
  if node account IDs have no been locked for the request.
* Support for all integer widths for `ContractFunction[Result|Selector|Params]`

### Fixed

* Ledger ID checksums
* `TransactionFromBytes()` should validate all the transaction bodies are the same

### Changed

* Network behavior to follow a more standard approach (remove the sorting we
  used to do).

## v2.11.0

### Added

* `ContractCreateFlow`
* `Query.[Set|Get]PaymentTransactionID`
* Verbose logging using zerolog
* `*[Transaction|Query].[Set|Get]GrpcDeadline()`
* `TransactionRecord.[hbar|Token|TokenNft]AllowanceAdjustments`
* `TransferTransaction.AddApproved[Hbar|Token|Nft]Transfer()`
* `AccountAllowanceApproveTransaction.Approve[Hbar|Token|TokenNft]Allowance()`
* `AccountAllowanceAdjustTransaction.[Grant|Revoke][Hbar|Token|TokenNft]Allowance()`
* `AccountAllowanceAdjustTransaction.[Grant|Revoke]TokenNftAllowanceAllSerials()`

### Fixed

* `HbarAllowance.OwnerAccountID`, wasn't being set.
* Min/max backoff for nodes should start at 8s to 60s
* The current backoff for nodes should be used when sorting inside of network
  meaning nodes with a smaller current backoff will be prioritized
* `TopicMessageQuery` start time should have a default

### Deprecated

* `AccountUpdateTransaction.[Set|Get]AliasKey`

### Removed

* `Account[Approve|Adjust]AllowanceTransaction.Add[Hbar|Token|TokenNft]AllowanceWithOwner()`

## v2.11.0-beta.1

### Added

* `ContractCreateFlow`
* `Account[Approve|Adjust]AllowanceTransaction.add[Hbar|Token|TokenNft]AllowanceWithOwner()`
* `Query.[Set|Get]PaymentTransactionID`
* Verbose logging using zerolog
* `*[Transaction|Query].[Set|Get]GrpcDeadline()`

### Fixed

* `HbarAllowance.OwnerAccountID`, wasn't being set.
* Min/max backoff for nodes should start at 8s to 60s
* The current backoff for nodes should be used when sorting inside of network
  meaning nodes with a smaller current backoff will be prioritized

### Deprecated

* `AccountUpdateTransaction.[Set|Get]AliasKey`

## v2.10.0

### Added

* `owner` field to `*Allowance`.
* Added free `AddressBookQuery`.

### Fixed

* Changed mirror node port to correct one, 443.
* Occasional ECDSA invalid length error.
* ContractIDFromString() now sets EvmAddress correctly to nil, when evm address is not detected

## v2.10.0-beta.1

### Added

* `owner` field to `*Allowance`.
* Added free `AddressBookQuery`.

### Fixed

* Changed mirror node port to correct one, 443.

## v2.9.0

### Added

* CREATE2 Solidity addresses can now be represented by a `ContractId` with `EvmAddress` set.
* `ContractId.FromEvmAddress()`
* `ContractFunctionResult.StateChanges`
* `ContractFunctionResult.EvmAddress`
* `ContractStateChange`
* `StorageChange`
* New response codes.
* `ChunkedTransaction.[Set|Get]ChunkSize()`, and changed default chunk size for `FileAppendTransaction` to 2048.
* `AccountAllowance[Adjust|Approve]Transaction`
* `AccountInfo.[hbar|token|tokenNft]Allowances`
* `[Hbar|Token|TokenNft]Allowance`
* `[Hbar|Token|TokenNft]Allowance`
* `TransferTransaction.set[Hbar|Token|TokenNft]TransferApproval()`

### Fixed

* Requests not cycling though nodes.
* Free queries not attempting to retry on different nodes.

### Deprecated

* `ContractId.FromSolidityAddress()`, use `ContractId.FromEvmAddress()` instead.
* `ContractFunctionResult.CreatedContractIDs`.

## v2.9.0-beta.2

### Added

* CREATE2 Solidity addresses can now be represented by a `ContractId` with `EvmAddress` set.
* `ContractId.FromEvmAddress()`
* `ContractFunctionResult.StateChanges`
* `ContractFunctionResult.EvmAddress`
* `ContractStateChange`
* `StorageChange`
* New response codes.
* `ChunkedTransaction.[Set|Get]ChunkSize()`, and changed default chunk size for `FileAppendTransaction` to 2048.
* `AccountAllowance[Adjust|Approve]Transaction`
* `AccountInfo.[hbar|token|tokenNft]Allowances`
* `[Hbar|Token|TokenNft]Allowance`
* `[Hbar|Token|TokenNft]Allowance`
* `TransferTransaction.set[Hbar|Token|TokenNft]TransferApproval()`

### Fixed

* Requests not cycling though nodes.
* Free queries not attempting to retry on different nodes.

### Deprecated

* `ContractId.FromSolidityAddress()`, use `ContractId.FromEvmAddress()` instead.
* `ContractFunctionResult.CreatedContractIDs`.

## v2.9.0-beta.1

### Added

* CREATE2 Solidity addresses can now be represented by a `ContractId` with `EvmAddress` set.
* `ContractId.FromEvmAddress()`
* `ContractFunctionResult.StateChanges`
* `ContractFunctionResult.EvmAddress`
* `ContractStateChange`
* `StorageChange`
* New response codes.
* `ChunkedTransaction.[Set|Get]ChunkSize()`, and changed default chunk size for `FileAppendTransaction` to 2048.
* `AccountAllowance[Adjust|Approve]Transaction`
* `AccountInfo.[hbar|token|tokenNft]Allowances`
* `[Hbar|Token|TokenNft]Allowance`
* `[Hbar|Token|TokenNft]Allowance`
* `TransferTransaction.set[Hbar|Token|TokenNft]TransferApproval()`

### Fixed

* Requests not cycling though nodes.
* Free queries not attempting to retry on different nodes.

### Deprecated

* `ContractId.FromSolidityAddress()`, use `ContractId.FromEvmAddress()` instead.
* `ContractFunctionResult.CreatedContractIDs`.

## v2.8.0

### Added

* Support for regenerating transaction IDs on demand if a request
  responses with `TRANSACITON_EXPIRED`

## v2.8.0-beta.1

### Added

* Support for regenerating transaction IDs on demand if a request
  responses with `TRANSACITON_EXPIRED`

## v2.7.0

### Added

* `AccountId.AliasKey`, including `AccountId.[From]String()` support.
* `[PublicKey|PrivateKey].ToAccountId()`.
* `AliasKey` fields in `TransactionRecord` and `AccountInfo`.
* `Nonce` field in `TransactionId`, including `TransactionId.[set|get]Nonce()`
* `Children` fields in `TransactionRecord` and `TransactionReceipt`
* `Duplicates` field in `TransactionReceipt`
* `[TransactionReceiptQuery|TransactionRecordQuery].[Set|Get]IncludeChildren()`
* `TransactionReceiptQuery.[Set|Get]IncludeDuplicates()`
* New response codes.
* Support for ECDSA SecP256K1 keys.
* `PrivateKeyGenerate[ED25519|ECDSA]()`
* `[Private|Public]KeyFrom[Bytes|String][DER|ED25519|ECDSA]()`
* `[Private|Public]Key.[Bytes|String][Raw|DER]()`
* `DelegateContractId`
* `*Id.[from|to]SolidityAddress()`

### Deprecated

* `PrivateKeyGenerate()`, use `PrivateKeyGenerate[ED25519|ECDSA]()` instead.

## v2.7.0-beta.1

### Added

* `AccountId.AliasKey`, including `AccountId.[From]String()` support.
* `[PublicKey|PrivateKey].ToAccountId()`.
* `AliasKey` fields in `TransactionRecord` and `AccountInfo`.
* `Nonce` field in `TransactionId`, including `TransactionId.[set|get]Nonce()`
* `Children` fields in `TransactionRecord` and `TransactionReceipt`
* `Duplicates` field in `TransactionReceipt`
* `[TransactionReceiptQuery|TransactionRecordQuery].[Set|Get]IncludeChildren()`
* `TransactionReceiptQuery.[Set|Get]IncludeDuplicates()`
* New response codes.
* Support for ECDSA SecP256K1 keys.
* `PrivateKeyGenerate[ED25519|ECDSA]()`
* `[Private|Public]KeyFrom[Bytes|String][DER|ED25519|ECDSA]()`
* `[Private|Public]Key.[Bytes|String][Raw|DER]()`

### Deprecated

* `PrivateKeyGenerate()`, use `PrivateKeyGenerate[ED25519|ECDSA]()` instead.

## v2.6.0

### Added

* New smart contract response codes

### Deprecated

* `ContractCallQuery.[Set|Get]MaxResultSize()`
* `ContractUpdateTransaction.[Set|Get]ByteCodeFileID()`

## v2.6.0-beta.1

### Added

* New smart contract response codes

### Deprecated

* `ContractCallQuery.[Set|Get]MaxResultSize()`
* `ContractUpdateTransaction.[Set|Get]ByteCodeFileID()`

## v2.5.1

### Fixed

* `TransferTransaction.GetTokenTransfers()`
* `TransferTransaction.AddTokenTransfer()`
* Persistent error not being handled correctly
* `TransactionReceiptQuery` should return even on a bad status codes.
  Only *.GetReceipt()` should error on non `SUCCESS` status codes

## v2.5.1-beta.1

### Changed

* Refactored and updated node account ID handling to err whenever a node account ID of 0.0.0 is being set

## v2.5.0-beta.1

### Deprecated

* `ContractCallQuery.[Set|Get]MaxResultSize()`
* `ContractUpdateTransaction.[Set|Get]ByteCodeFileID()`

## v2.5.0

### Fixed

* `TransactionReceiptQuery` should fill out `TransactionReceipt` even when a bad `Status` is returned

## v2.4.1

### Fixed

* `TransferTransaction` should serialize the transfers list deterministically

## v2.4.0

### Added

* Support for toggling TLS for both mirror network and services network

## v2.3.0

### Added

* `FreezeType`
* `FreezeTransaction.[get|set]FreezeType()`

## v2.3.0-beta 1

### Added

* Support for HIP-24 (token pausing)
    * `TokenInfo.PauseKey`
    * `TokenInfo.PauseStatus`
    * `TokenCreateTransaction.PauseKey`
    * `TokenUpdateTransaction.PauseKey`
    * `TokenPauseTransaction`
    * `TokenUnpauseTransaction`

## v2.2.0

### Added

* Support for automatic token associations
    * `TransactionRecord.AutomaticTokenAssociations`
    * `AccountInfo.MaxAutomaticTokenAssociations`
    * `AccountCreateTransaction.MaxAutomaticTokenAssociations`
    * `AccountUpdateTransaction.MaxAutomaticTokenAssociations`
    * `TokenRelationship.AutomaticAssociation`
    * `TokenAssociation`
* `Transaction*` helper methods - should make it easier to use the result of `TransactionFromBytes()`

### Fixed

* TLS now properly confirms certificate hashes
* `TokenUpdateTransaction.GetExpirationTime()` returns the correct time
* Several `*.Get*()` methods required a parameter similiar to `*.Set*()`
  This has been changed completely instead of deprecated because we treated this as hard bug
* Several `nil` dereference issues related to to/from protobuf conversions

## v2.2.0-beta.1

### Added

* Support for automatic token associations
    * `TransactionRecord.AutomaticTokenAssociations`
    * `AccountInfo.MaxAutomaticTokenAssociations`
    * `AccountCreateTransaction.MaxAutomaticTokenAssociations`
    * `AccountUpdateTransaction.MaxAutomaticTokenAssociations`
    * `TokenRelationship.AutomaticAssociation`
    * `TokenAssociation`

## v2.1.16

### Added

* Support for TLS
* Setters which follow the builder pattern to `Custom*Fee`
* `Client.[min|max]Backoff()` support

### Deprecated

* `TokenNftInfoQuery.ByNftID()` - use `TokenNftInfoQuery.SetNftID()` instead
* `TokenNftInfoQuery.[By|Set|Get]AccountId()` with no replacement
* `TokenNftInfoQuery.[By|Set|Get]TokenId()` with no replacement
* `TokenNftInfoQuery.[Set|Get]Start()` with no replacement
* `TokenNftInfoQuery.[Set|Get]End()` with no replacement

## v2.1.15

### Fixed

* `AssessedCustomFee.PayerAccountIDs` was misspelled

## v2.1.14

### Added

* Support for `CustomRoyaltyFee`
* Support for `AssessedCustomFee.payerAccountIds`

### Fixed

* `nil` dereference issues within `*.validateNetworkIDs()`

## v2.1.13

### Added

* Implement `Client.pingAll()`
* Implement `Client.SetAutoChecksumValidation()` which validates all entity ID checksums on requests before executing

### Fixed

* nil dereference errors when decoding invalid PEM files

## v2.1.12

### Added

* Updated `Status` with new response codes
* Support for `Hbar.[from|to]String()` to be reversible

## v2.1.11

### Removed

* `*.AddCustomFee()` use `*.SetCustomFees()` instead

### Changes

* Update `Status` with new codes

### Fixes

* `PrivateKey.LegacyDerive()` should correctly handle indicies

## v2.1.11-beta.1

### Added

* Support for NFTS
    * Creating NFT tokens
    * Minting NFTs
    * Burning NFTs
    * Transfering NFTs
    * Wiping NFTs
    * Query NFT information
* Support for Custom Fees on tokens:
    * Setting custom fees on a token
    * Updating custom fees on an existing token

## v2.1.10

### Added

* All requests should retry on gRPC error `INTERNAL` if the message contains `RST_STREAM`
* `AccountBalance.Tokens` as a replacement for `AccountBalance.Token`
* `AccountBalance.TokenDecimals`
* All transactions will now `sign-on-demand` which should result in improved performance

### Fixed

* `TopicMessageQuery` not calling `Unsubscribe` when a stream is cancelled
* `TopicMessageQuery` should add 1 nanosecond to the `StartTime` of the last received message
* `TopicMessageQuery` allocate space for entire chunked message ahead of time
  for retries
* `TokenDeleteTransaction.SetTokenID()` incorrectly setting `tokenID` resulting in `GetTokenID()` always returning an empty `TokenID`
* `TransferTransaction.GetTokenTransfers()` incorrectly setting an empty value

### Deprecated

* `AccountBalance.Token` use `AccountBalance.Tokens` instead

## v2.1.9

### Fixed

* `Client.SetMirroNetwork()` producing a nil pointer exception on next use of a mirror network
* Mirror node TLS no longer producing nil pointer exception

## v2.1.8

### Added

* Support TLS for mirror node connections.
* Support for entity ID checksums which are validated whenever a request begins execution.
  This includes the IDs within the request, the account ID within the transaction ID, and
  query responses will contain entity IDs with a checksum for the network the query was executed on.

### Fixed

* `TransactionTransaction.AddHbarTransfer()` incorrectly determine total transfer per account ID

## v2.1.7

### Fixed

* `TopicMessageQuery.MaxBackoff` was not being used at all
* `TopicMessageQuery.Limit` was being incorrectly update with full `TopicMessages` rather than per chunk
* `TopicMessageQuery.StartTime` was not being updated each time a message was received
* `TopicMessageQuery.CompletionHandler` was be called at incorrect times
* Removed the use of locks and `sync.Map` within `TopicMessageQuery` as it is unncessary
* Added default logging to `ErrorHandler` and `CompletionHandler`

## v2.1.6

* Support for `MaxBackoff`, `MaxAttempts`, `RetryHandler`, and `CompletionHandler` in `TopicMessageQuery`
* Default logging behavior to `TopicMessageQuery` if an error handler or completion handler was not set

### Fixed

* Renamed `ScheduleInfo.Signers` -> `ScheduleInfo.Signatories`
* `TopicMessageQuery` retry handling; this should retry on more gRPC errors
* `TopicMessageQuery` max retry timeout; before this would could wait up to 4m with no feedback
* `durationFromProtobuf()` incorrectly calculation duration
* `*Token.GetAutoRenewPeriod()` and `*Token.GetExpirationTime()` nil dereference
* `Hbar.As()` using multiplication instead of division, and should return a `float64`

### Added

* Exposed `Hbar.Negated()`

## v2.1.5

###

* Scheduled transaction support: `ScheduleCreateTransaction`, `ScheduleDeleteTransaction`, and `ScheduleSignTransaction`
* Non-Constant Time Comparison of HMACs [NCC-E001154-006]
* Decreased `CHUNK_SIZE` 4096->1024 and increased default max chunks 10->20

## v2.1.5-beta.5

### Fixed

* Non-Constant Time Comparison of HMACs [NCC-E001154-006]
* Decreased `CHUNK_SIZE` 4096->1024 and increased default max chunks 10->20
* Renamed `ScheduleInfo.GetTransaction()` -> `ScheduleInfo.getScheduledTransaction()`

## v2.1.5-beta.4

### Fixed

* `Transaction.Schedule()` should error when scheduling un-scheduable tranasctions

### Removed

* `nonce` from `TransactionID`
* `ScheduleTransactionBody` - should not be part of the public API

## v2.1.5-beta.3

### Fixed

* `Transaction[Receipt|Record]Query` should not error for status `IDENTICAL_SCHEDULE_ALREADY_CREATED`
  because the other fields on the receipt are present with that status.
* `ErrHederaReceiptStatus` should print `exception receipt status ...` instead of
  `exception precheck status ...`

## v2.1.5-beta.2

### Fixed

* Executiong should retry on status `PLATFORM_TRANSACTION_NOT_CREATED`
* Error handling throughout the SDK
    * A precheck error shoudl be returned when the exceptional status is in the header
    * A receipt error should be returned when the exceptional status is in the receipt
* `TransactionRecordQuery` should retry on node precheck code `OK` only if we're not
  getting cost of query.
* `Transaction[Receipt|Record]Query` should retry on both `RECEIPT_NOT_FOUND` and
  `RECORD_NOT_FOUND` status codes when node precheck code is `OK`

## v2.1.5-beta.1

### Fixed

* Updated scheduled transaction to use new HAPI porotubfs

### Removed
* `ScheduleCreateTransaction.AddScheduledSignature()`
* `ScheduleCreateTransaction.GetScheduledSignatures()`
* `ScheduleSignTransaction.addScheduledSignature()`
* `ScheduleSignTransaction.GetScheduledSignatures()`

## v2.x

### Added

* Support for scheduled transactions.
    * `ScheduleCreateTransaction` - Create a new scheduled transaction
    * `ScheduleSignTransaction` - Sign an existing scheduled transaction on the network
    * `ScheduleDeleteTransaction` - Delete a scheduled transaction
    * `ScheduleInfoQuery` - Query the info including `bodyBytes` of a scheduled transaction
    * `ScheduleId`
* Support for scheduled and nonce in `TransactionId`
    * `TransactionIdWithNonce()` - Supports creating transaction ID with random bytes.
    * `TransactionId.[Set|Get]Scheduled()` - Supports scheduled transaction IDs.
* `TransactionIdWithValidStart()`

### Fixed

* Updated protobufs [#120](https://github.com/hashgraph/hedera-sdk-go/issues/120)

### Deprecate

* `NewTransactionId()` - Use `TransactionIdWithValidStart()` instead.

## v2.0.0

### Changes

* All requests support getter methods as well as setters.
* All requests support multiple node account IDs being set.
* `TransactionFromBytes()` supports multiple node account IDs and existing
  signatures.
* All requests support a max retry count using `SetMaxRetry()`
<|MERGE_RESOLUTION|>--- conflicted
+++ resolved
@@ -1,21 +1,16 @@
 ## v2.17.1
 
-<<<<<<< HEAD
-### Deprecated
-
-- `AccountBalance.[tokens|tokenDecimals]` use a mirror node query instead
-- `AccountInfo.tokenRelationships` use a mirror node query instead
-- `ContractInfo.tokenRelationships` use a mirror node query instead
-
-### Fixed
-
-- `Token[Update|Create]Transaction.KycKey`
-- `TokenCreateTransaction.FreezeDefaul` wasn't being set properly.
-=======
-### Fixed
-
- * Requests should retry on `PLATFOR_NOT_ACTIVE`
->>>>>>> a9993984
+### Deprecated
+
+* `AccountBalance.[tokens|tokenDecimals]` use a mirror node query instead
+* `AccountInfo.tokenRelationships` use a mirror node query instead
+* `ContractInfo.tokenRelationships` use a mirror node query instead
+
+### Fixed
+
+* `Token[Update|Create]Transaction.KycKey`
+* `TokenCreateTransaction.FreezeDefaul` wasn't being set properly.
+* Requests should retry on `PLATFORM_NOT_ACTIVE`
 
 ## v2.17.0
 
