--- conflicted
+++ resolved
@@ -1,6 +1,5 @@
 package hedera
 
-<<<<<<< HEAD
 /*-
  *
  * Hedera Go SDK
@@ -22,13 +21,6 @@
  */
 
 import "github.com/hashgraph/hedera-protobufs-go/services"
-=======
-import (
-	"fmt"
-
-	"github.com/hashgraph/hedera-protobufs-go/services"
-)
->>>>>>> 75fa92d5
 
 type HbarAllowance struct {
 	OwnerAccountID   *AccountID
