--- conflicted
+++ resolved
@@ -1,6 +1,5 @@
 # Default code owners for entire repository
-<<<<<<< HEAD
-*   @hashgraph/hedera-sdk-go-maintainers 
+*   @hashgraph/hedera-sdk-go-maintainers
 
 #########################
 #####  Core Files  ######
@@ -38,7 +37,4 @@
 
 # Git Ignore definitions
 **/.gitignore                                   @hashgraph/release-engineering @hashgraph/release-engineering-managers
-**/.gitignore.*                                 @hashgraph/release-engineering @hashgraph/release-engineering-managers
-=======
-*   @hashgraph/hedera-sdk-go-maintainers
->>>>>>> 5db4d01a
+**/.gitignore.*                                 @hashgraph/release-engineering @hashgraph/release-engineering-managers