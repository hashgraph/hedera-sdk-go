--- conflicted
+++ resolved
@@ -197,15 +197,6 @@
 		}
 	}
 
-<<<<<<< HEAD
-	if transaction.bytecodeFileID != nil {
-		if err := transaction.bytecodeFileID.ValidateChecksum(client); err != nil {
-			return err
-		}
-	}
-
-=======
->>>>>>> dfc62768
 	return nil
 }
 
