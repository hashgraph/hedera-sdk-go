package hedera

import (
	"time"

	"github.com/hashgraph/hedera-protobufs-go/services"
)

type FileInfoQuery struct {
	Query
	fileID *FileID
}

func NewFileInfoQuery() *FileInfoQuery {
	header := proto.QueryHeader{}
	return &FileInfoQuery{
		Query: _NewQuery(true, &header),
	}
}

func (query *FileInfoQuery) SetFileID(fileID FileID) *FileInfoQuery {
	query.fileID = &fileID
	return query
}

func (query *FileInfoQuery) GetFileID() FileID {
	if query.fileID == nil {
		return FileID{}
	}

	return *query.fileID
}

func (query *FileInfoQuery) _ValidateNetworkOnIDs(client *Client) error {
	if client == nil || !client.autoValidateChecksums {
		return nil
	}

	if query.fileID != nil {
		if err := query.fileID.ValidateChecksum(client); err != nil {
			return err
		}
	}

	return nil
}

func (query *FileInfoQuery) _Build() *services.Query_FileGetInfo {
	body := &services.FileGetInfoQuery{
		Header: &services.QueryHeader{},
	}

	if query.fileID != nil {
		body.FileID = query.fileID._ToProtobuf()
	}

	return &services.Query_FileGetInfo{
		FileGetInfo: body,
	}
}

<<<<<<< HEAD
=======
func (query *FileInfoQuery) _QueryMakeRequest() _ProtoRequest {
	pb := query._Build()
	if query.isPaymentRequired && len(query.paymentTransactions) > 0 {
		pb.FileGetInfo.Header.Payment = query.paymentTransactions[query.nextPaymentTransactionIndex]
	}
	pb.FileGetInfo.Header.ResponseType = services.ResponseType_ANSWER_ONLY

	return _ProtoRequest{
		query: &services.Query{
			Query: pb,
		},
	}
}

func (query *FileInfoQuery) _CostQueryMakeRequest(client *Client) (_ProtoRequest, error) {
	pb := query._Build()

	paymentTransaction, err := _QueryMakePaymentTransaction(TransactionID{}, AccountID{}, client.operator, Hbar{})
	if err != nil {
		return _ProtoRequest{}, err
	}

	pb.FileGetInfo.Header.Payment = paymentTransaction
	pb.FileGetInfo.Header.ResponseType = services.ResponseType_COST_ANSWER

	return _ProtoRequest{
		query: &services.Query{
			Query: pb,
		},
	}, nil
}

>>>>>>> 844c8063
func (query *FileInfoQuery) GetCost(client *Client) (Hbar, error) {
	if client == nil || client.operator == nil {
		return Hbar{}, errNoClientProvided
	}

	var err error
	if len(query.Query.GetNodeAccountIDs()) == 0 {
		nodeAccountIDs, err := client.network._GetNodeAccountIDsForExecute()
		if err != nil {
			return Hbar{}, err
		}

		query.SetNodeAccountIDs(nodeAccountIDs)
	}

	err = query._ValidateNetworkOnIDs(client)
	if err != nil {
		return Hbar{}, err
	}

	for range query.nodeAccountIDs {
		paymentTransaction, err := _QueryMakePaymentTransaction(TransactionID{}, AccountID{}, client.operator, Hbar{})
		if err != nil {
			return Hbar{}, err
		}
		query.paymentTransactions = append(query.paymentTransactions, paymentTransaction)
	}

	pb := query._Build()
	pb.FileGetInfo.Header = query.pbHeader

	query.pb = &proto.Query{
		Query: pb,
	}

	resp, err := _Execute(
		client,
		_Request{
			query: &query.Query,
		},
		_FileInfoQueryShouldRetry,
		_CostQueryMakeRequest,
		_QueryAdvanceRequest,
		_QueryGetNodeAccountID,
		_FileInfoQueryGetMethod,
		_FileInfoQueryMapStatusError,
		_QueryMapResponse,
	)

	if err != nil {
		return Hbar{}, err
	}

	cost := int64(resp.query.GetFileGetInfo().Header.Cost)
	if cost < 25 {
		return HbarFromTinybar(25), nil
	}
	return HbarFromTinybar(cost), nil
}

func _FileInfoQueryShouldRetry(_ _Request, response _Response) _ExecutionState {
	return _QueryShouldRetry(Status(response.query.GetFileGetInfo().Header.NodeTransactionPrecheckCode))
}

func _FileInfoQueryMapStatusError(_ _Request, response _Response) error {
	return ErrHederaPreCheckStatus{
		Status: Status(response.query.GetFileGetInfo().Header.NodeTransactionPrecheckCode),
	}
}

func _FileInfoQueryGetMethod(_ _Request, channel *_Channel) _Method {
	return _Method{
		query: channel._GetFile().GetFileInfo,
	}
}

func (query *FileInfoQuery) Execute(client *Client) (FileInfo, error) {
	if client == nil || client.operator == nil {
		return FileInfo{}, errNoClientProvided
	}

	var err error
	if len(query.Query.GetNodeAccountIDs()) == 0 {
		nodeAccountIDs, err := client.network._GetNodeAccountIDsForExecute()
		if err != nil {
			return FileInfo{}, err
		}

		query.SetNodeAccountIDs(nodeAccountIDs)
	}
	err = query._ValidateNetworkOnIDs(client)
	if err != nil {
		return FileInfo{}, err
	}

	query.paymentTransactionID = TransactionIDGenerate(client.operator.accountID)

	var cost Hbar
	if query.queryPayment.tinybar != 0 {
		cost = query.queryPayment
	} else {
		if query.maxQueryPayment.tinybar == 0 {
			cost = client.maxQueryPayment
		} else {
			cost = query.maxQueryPayment
		}

		actualCost, err := query.GetCost(client)
		if err != nil {
			return FileInfo{}, err
		}

		if cost.tinybar < actualCost.tinybar {
			return FileInfo{}, ErrMaxQueryPaymentExceeded{
				QueryCost:       actualCost,
				MaxQueryPayment: cost,
				query:           "FileInfoQuery",
			}
		}

		cost = actualCost
	}

	query.nextPaymentTransactionIndex = 0
	query.paymentTransactions = make([]*proto.Transaction, 0)

	err = _QueryGeneratePayments(&query.Query, client, cost)
	if err != nil {
		return FileInfo{}, err
	}

	pb := query._Build()
	pb.FileGetInfo.Header = query.pbHeader
	query.pb = &proto.Query{
		Query: pb,
	}

	resp, err := _Execute(
		client,
		_Request{
			query: &query.Query,
		},
		_FileInfoQueryShouldRetry,
		_QueryMakeRequest,
		_QueryAdvanceRequest,
		_QueryGetNodeAccountID,
		_FileInfoQueryGetMethod,
		_FileInfoQueryMapStatusError,
		_QueryMapResponse,
	)

	if err != nil {
		return FileInfo{}, err
	}

	info, err := _FileInfoFromProtobuf(resp.query.GetFileGetInfo().FileInfo)
	if err != nil {
		return FileInfo{}, err
	}

	return info, nil
}

// SetMaxQueryPayment sets the maximum payment allowed for this Query.
func (query *FileInfoQuery) SetMaxQueryPayment(maxPayment Hbar) *FileInfoQuery {
	query.Query.SetMaxQueryPayment(maxPayment)
	return query
}

// SetQueryPayment sets the payment amount for this Query.
func (query *FileInfoQuery) SetQueryPayment(paymentAmount Hbar) *FileInfoQuery {
	query.Query.SetQueryPayment(paymentAmount)
	return query
}

func (query *FileInfoQuery) SetNodeAccountIDs(accountID []AccountID) *FileInfoQuery {
	query.Query.SetNodeAccountIDs(accountID)
	return query
}

func (query *FileInfoQuery) GetNodeAccountIDs() []AccountID {
	return query.Query.GetNodeAccountIDs()
}

func (query *FileInfoQuery) SetMaxRetry(count int) *FileInfoQuery {
	query.Query.SetMaxRetry(count)
	return query
}

func (query *FileInfoQuery) SetMaxBackoff(max time.Duration) *FileInfoQuery {
	if max.Nanoseconds() < 0 {
		panic("maxBackoff must be a positive duration")
	} else if max.Nanoseconds() < query.minBackoff.Nanoseconds() {
		panic("maxBackoff must be greater than or equal to minBackoff")
	}
	query.maxBackoff = &max
	return query
}

func (query *FileInfoQuery) GetMaxBackoff() time.Duration {
	if query.maxBackoff != nil {
		return *query.maxBackoff
	}

	return 8 * time.Second
}

func (query *FileInfoQuery) SetMinBackoff(min time.Duration) *FileInfoQuery {
	if min.Nanoseconds() < 0 {
		panic("minBackoff must be a positive duration")
	} else if query.maxBackoff.Nanoseconds() < min.Nanoseconds() {
		panic("minBackoff must be less than or equal to maxBackoff")
	}
	query.minBackoff = &min
	return query
}

func (query *FileInfoQuery) GetMinBackoff() time.Duration {
	if query.minBackoff != nil {
		return *query.minBackoff
	}

	return 250 * time.Millisecond
}<|MERGE_RESOLUTION|>--- conflicted
+++ resolved
@@ -12,7 +12,7 @@
 }
 
 func NewFileInfoQuery() *FileInfoQuery {
-	header := proto.QueryHeader{}
+	header := services.QueryHeader{}
 	return &FileInfoQuery{
 		Query: _NewQuery(true, &header),
 	}
@@ -59,41 +59,6 @@
 	}
 }
 
-<<<<<<< HEAD
-=======
-func (query *FileInfoQuery) _QueryMakeRequest() _ProtoRequest {
-	pb := query._Build()
-	if query.isPaymentRequired && len(query.paymentTransactions) > 0 {
-		pb.FileGetInfo.Header.Payment = query.paymentTransactions[query.nextPaymentTransactionIndex]
-	}
-	pb.FileGetInfo.Header.ResponseType = services.ResponseType_ANSWER_ONLY
-
-	return _ProtoRequest{
-		query: &services.Query{
-			Query: pb,
-		},
-	}
-}
-
-func (query *FileInfoQuery) _CostQueryMakeRequest(client *Client) (_ProtoRequest, error) {
-	pb := query._Build()
-
-	paymentTransaction, err := _QueryMakePaymentTransaction(TransactionID{}, AccountID{}, client.operator, Hbar{})
-	if err != nil {
-		return _ProtoRequest{}, err
-	}
-
-	pb.FileGetInfo.Header.Payment = paymentTransaction
-	pb.FileGetInfo.Header.ResponseType = services.ResponseType_COST_ANSWER
-
-	return _ProtoRequest{
-		query: &services.Query{
-			Query: pb,
-		},
-	}, nil
-}
-
->>>>>>> 844c8063
 func (query *FileInfoQuery) GetCost(client *Client) (Hbar, error) {
 	if client == nil || client.operator == nil {
 		return Hbar{}, errNoClientProvided
@@ -125,7 +90,7 @@
 	pb := query._Build()
 	pb.FileGetInfo.Header = query.pbHeader
 
-	query.pb = &proto.Query{
+	query.pb = &services.Query{
 		Query: pb,
 	}
 
@@ -218,7 +183,7 @@
 	}
 
 	query.nextPaymentTransactionIndex = 0
-	query.paymentTransactions = make([]*proto.Transaction, 0)
+	query.paymentTransactions = make([]*services.Transaction, 0)
 
 	err = _QueryGeneratePayments(&query.Query, client, cost)
 	if err != nil {
@@ -227,7 +192,7 @@
 
 	pb := query._Build()
 	pb.FileGetInfo.Header = query.pbHeader
-	query.pb = &proto.Query{
+	query.pb = &services.Query{
 		Query: pb,
 	}
 
